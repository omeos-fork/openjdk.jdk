--- conflicted
+++ resolved
@@ -76,13 +76,6 @@
   return size;
 }
 
-<<<<<<< HEAD
-#ifndef _WIN64
-constexpr int MXCSR_MASK = 0xFFC0;  // Mask out any pending exceptions
-#endif
-
-=======
->>>>>>> 5e9d72e2
 static void preserve_callee_saved_registers(MacroAssembler* _masm, const ABIDescriptor& abi, int reg_save_area_offset) {
   // 1. iterate all registers in the architecture
   //     - check if they are volatile or not for the given abi
