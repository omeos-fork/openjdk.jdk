/*
 * Copyright (c) 2003, 2025, Oracle and/or its affiliates. All rights reserved.
 * Copyright (c) 2014, 2025, Red Hat Inc. All rights reserved.
 * DO NOT ALTER OR REMOVE COPYRIGHT NOTICES OR THIS FILE HEADER.
 *
 * This code is free software; you can redistribute it and/or modify it
 * under the terms of the GNU General Public License version 2 only, as
 * published by the Free Software Foundation.
 *
 * This code is distributed in the hope that it will be useful, but WITHOUT
 * ANY WARRANTY; without even the implied warranty of MERCHANTABILITY or
 * FITNESS FOR A PARTICULAR PURPOSE.  See the GNU General Public License
 * version 2 for more details (a copy is included in the LICENSE file that
 * accompanied this code).
 *
 * You should have received a copy of the GNU General Public License version
 * 2 along with this work; if not, write to the Free Software Foundation,
 * Inc., 51 Franklin St, Fifth Floor, Boston, MA 02110-1301 USA.
 *
 * Please contact Oracle, 500 Oracle Parkway, Redwood Shores, CA 94065 USA
 * or visit www.oracle.com if you need additional information or have any
 * questions.
 *
 */

#include "asm/macroAssembler.hpp"
#include "asm/macroAssembler.inline.hpp"
#include "asm/register.hpp"
#include "atomic_aarch64.hpp"
#include "compiler/oopMap.hpp"
#include "gc/shared/barrierSet.hpp"
#include "gc/shared/barrierSetAssembler.hpp"
#include "gc/shared/gc_globals.hpp"
#include "gc/shared/tlab_globals.hpp"
#include "interpreter/interpreter.hpp"
#include "memory/universe.hpp"
#include "nativeInst_aarch64.hpp"
#include "oops/instanceOop.hpp"
#include "oops/method.hpp"
#include "oops/objArrayKlass.hpp"
#include "oops/oop.inline.hpp"
#include "prims/methodHandles.hpp"
#include "prims/upcallLinker.hpp"
#include "runtime/arguments.hpp"
#include "runtime/atomic.hpp"
#include "runtime/continuation.hpp"
#include "runtime/continuationEntry.inline.hpp"
#include "runtime/frame.inline.hpp"
#include "runtime/handles.inline.hpp"
#include "runtime/javaThread.hpp"
#include "runtime/sharedRuntime.hpp"
#include "runtime/stubCodeGenerator.hpp"
#include "runtime/stubRoutines.hpp"
#include "utilities/align.hpp"
#include "utilities/checkedCast.hpp"
#include "utilities/debug.hpp"
#include "utilities/globalDefinitions.hpp"
#include "utilities/intpow.hpp"
#include "utilities/powerOfTwo.hpp"
#ifdef COMPILER2
#include "opto/runtime.hpp"
#endif
#if INCLUDE_ZGC
#include "gc/z/zThreadLocalData.hpp"
#endif

// Declaration and definition of StubGenerator (no .hpp file).
// For a more detailed description of the stub routine structure
// see the comment in stubRoutines.hpp

#undef __
#define __ _masm->

#ifdef PRODUCT
#define BLOCK_COMMENT(str) /* nothing */
#else
#define BLOCK_COMMENT(str) __ block_comment(str)
#endif

#define BIND(label) bind(label); BLOCK_COMMENT(#label ":")

// Stub Code definitions

class StubGenerator: public StubCodeGenerator {
 private:

#ifdef PRODUCT
#define inc_counter_np(counter) ((void)0)
#else
  void inc_counter_np_(uint& counter) {
    __ incrementw(ExternalAddress((address)&counter));
  }
#define inc_counter_np(counter) \
  BLOCK_COMMENT("inc_counter " #counter); \
  inc_counter_np_(counter);
#endif

  // Call stubs are used to call Java from C
  //
  // Arguments:
  //    c_rarg0:   call wrapper address                   address
  //    c_rarg1:   result                                 address
  //    c_rarg2:   result type                            BasicType
  //    c_rarg3:   method                                 Method*
  //    c_rarg4:   (interpreter) entry point              address
  //    c_rarg5:   parameters                             intptr_t*
  //    c_rarg6:   parameter size (in words)              int
  //    c_rarg7:   thread                                 Thread*
  //
  // There is no return from the stub itself as any Java result
  // is written to result
  //
  // we save r30 (lr) as the return PC at the base of the frame and
  // link r29 (fp) below it as the frame pointer installing sp (r31)
  // into fp.
  //
  // we save r0-r7, which accounts for all the c arguments.
  //
  // TODO: strictly do we need to save them all? they are treated as
  // volatile by C so could we omit saving the ones we are going to
  // place in global registers (thread? method?) or those we only use
  // during setup of the Java call?
  //
  // we don't need to save r8 which C uses as an indirect result location
  // return register.
  //
  // we don't need to save r9-r15 which both C and Java treat as
  // volatile
  //
  // we don't need to save r16-18 because Java does not use them
  //
  // we save r19-r28 which Java uses as scratch registers and C
  // expects to be callee-save
  //
  // we save the bottom 64 bits of each value stored in v8-v15; it is
  // the responsibility of the caller to preserve larger values.
  //
  // so the stub frame looks like this when we enter Java code
  //
  //     [ return_from_Java     ] <--- sp
  //     [ argument word n      ]
  //      ...
  // -29 [ argument word 1      ]
  // -28 [ saved Floating-point Control Register ]
  // -26 [ saved v15            ] <--- sp_after_call
  // -25 [ saved v14            ]
  // -24 [ saved v13            ]
  // -23 [ saved v12            ]
  // -22 [ saved v11            ]
  // -21 [ saved v10            ]
  // -20 [ saved v9             ]
  // -19 [ saved v8             ]
  // -18 [ saved r28            ]
  // -17 [ saved r27            ]
  // -16 [ saved r26            ]
  // -15 [ saved r25            ]
  // -14 [ saved r24            ]
  // -13 [ saved r23            ]
  // -12 [ saved r22            ]
  // -11 [ saved r21            ]
  // -10 [ saved r20            ]
  //  -9 [ saved r19            ]
  //  -8 [ call wrapper    (r0) ]
  //  -7 [ result          (r1) ]
  //  -6 [ result type     (r2) ]
  //  -5 [ method          (r3) ]
  //  -4 [ entry point     (r4) ]
  //  -3 [ parameters      (r5) ]
  //  -2 [ parameter size  (r6) ]
  //  -1 [ thread (r7)          ]
  //   0 [ saved fp       (r29) ] <--- fp == saved sp (r31)
  //   1 [ saved lr       (r30) ]

  // Call stub stack layout word offsets from fp
  enum call_stub_layout {
    sp_after_call_off  = -28,

    fpcr_off           = sp_after_call_off,
    d15_off            = -26,
    d13_off            = -24,
    d11_off            = -22,
    d9_off             = -20,

    r28_off            = -18,
    r26_off            = -16,
    r24_off            = -14,
    r22_off            = -12,
    r20_off            = -10,
    call_wrapper_off   =  -8,
    result_off         =  -7,
    result_type_off    =  -6,
    method_off         =  -5,
    entry_point_off    =  -4,
    parameter_size_off =  -2,
    thread_off         =  -1,
    fp_f               =   0,
    retaddr_off        =   1,
  };

  address generate_call_stub(address& return_address) {
    assert((int)frame::entry_frame_after_call_words == -(int)sp_after_call_off + 1 &&
           (int)frame::entry_frame_call_wrapper_offset == (int)call_wrapper_off,
           "adjust this code");

    StubGenStubId stub_id = StubGenStubId::call_stub_id;
    StubCodeMark mark(this, stub_id);
    address start = __ pc();

    const Address sp_after_call (rfp, sp_after_call_off * wordSize);

    const Address fpcr_save     (rfp, fpcr_off           * wordSize);
    const Address call_wrapper  (rfp, call_wrapper_off   * wordSize);
    const Address result        (rfp, result_off         * wordSize);
    const Address result_type   (rfp, result_type_off    * wordSize);
    const Address method        (rfp, method_off         * wordSize);
    const Address entry_point   (rfp, entry_point_off    * wordSize);
    const Address parameter_size(rfp, parameter_size_off * wordSize);

    const Address thread        (rfp, thread_off         * wordSize);

    const Address d15_save      (rfp, d15_off * wordSize);
    const Address d13_save      (rfp, d13_off * wordSize);
    const Address d11_save      (rfp, d11_off * wordSize);
    const Address d9_save       (rfp, d9_off * wordSize);

    const Address r28_save      (rfp, r28_off * wordSize);
    const Address r26_save      (rfp, r26_off * wordSize);
    const Address r24_save      (rfp, r24_off * wordSize);
    const Address r22_save      (rfp, r22_off * wordSize);
    const Address r20_save      (rfp, r20_off * wordSize);

    // stub code

    address aarch64_entry = __ pc();

    // set up frame and move sp to end of save area
    __ enter();
    __ sub(sp, rfp, -sp_after_call_off * wordSize);

    // save register parameters and Java scratch/global registers
    // n.b. we save thread even though it gets installed in
    // rthread because we want to sanity check rthread later
    __ str(c_rarg7,  thread);
    __ strw(c_rarg6, parameter_size);
    __ stp(c_rarg4, c_rarg5,  entry_point);
    __ stp(c_rarg2, c_rarg3,  result_type);
    __ stp(c_rarg0, c_rarg1,  call_wrapper);

    __ stp(r20, r19,   r20_save);
    __ stp(r22, r21,   r22_save);
    __ stp(r24, r23,   r24_save);
    __ stp(r26, r25,   r26_save);
    __ stp(r28, r27,   r28_save);

    __ stpd(v9,  v8,   d9_save);
    __ stpd(v11, v10,  d11_save);
    __ stpd(v13, v12,  d13_save);
    __ stpd(v15, v14,  d15_save);

    __ get_fpcr(rscratch1);
    __ str(rscratch1, fpcr_save);
    // Set FPCR to the state we need. We do want Round to Nearest. We
    // don't want non-IEEE rounding modes or floating-point traps.
    __ bfi(rscratch1, zr, 22, 4); // Clear DN, FZ, and Rmode
    __ bfi(rscratch1, zr, 8, 5);  // Clear exception-control bits (8-12)
    __ set_fpcr(rscratch1);

    // install Java thread in global register now we have saved
    // whatever value it held
    __ mov(rthread, c_rarg7);
    // And method
    __ mov(rmethod, c_rarg3);

    // set up the heapbase register
    __ reinit_heapbase();

#ifdef ASSERT
    // make sure we have no pending exceptions
    {
      Label L;
      __ ldr(rscratch1, Address(rthread, in_bytes(Thread::pending_exception_offset())));
      __ cmp(rscratch1, (u1)NULL_WORD);
      __ br(Assembler::EQ, L);
      __ stop("StubRoutines::call_stub: entered with pending exception");
      __ BIND(L);
    }
#endif
    // pass parameters if any
    __ mov(esp, sp);
    __ sub(rscratch1, sp, c_rarg6, ext::uxtw, LogBytesPerWord); // Move SP out of the way
    __ andr(sp, rscratch1, -2 * wordSize);

    BLOCK_COMMENT("pass parameters if any");
    Label parameters_done;
    // parameter count is still in c_rarg6
    // and parameter pointer identifying param 1 is in c_rarg5
    __ cbzw(c_rarg6, parameters_done);

    address loop = __ pc();
    __ ldr(rscratch1, Address(__ post(c_rarg5, wordSize)));
    __ subsw(c_rarg6, c_rarg6, 1);
    __ push(rscratch1);
    __ br(Assembler::GT, loop);

    __ BIND(parameters_done);

    // call Java entry -- passing methdoOop, and current sp
    //      rmethod: Method*
    //      r19_sender_sp: sender sp
    BLOCK_COMMENT("call Java function");
    __ mov(r19_sender_sp, sp);
    __ blr(c_rarg4);

    // we do this here because the notify will already have been done
    // if we get to the next instruction via an exception
    //
    // n.b. adding this instruction here affects the calculation of
    // whether or not a routine returns to the call stub (used when
    // doing stack walks) since the normal test is to check the return
    // pc against the address saved below. so we may need to allow for
    // this extra instruction in the check.

    // save current address for use by exception handling code

    return_address = __ pc();

    // store result depending on type (everything that is not
    // T_OBJECT, T_LONG, T_FLOAT or T_DOUBLE is treated as T_INT)
    // n.b. this assumes Java returns an integral result in r0
    // and a floating result in j_farg0
    __ ldr(j_rarg2, result);
    Label is_long, is_float, is_double, exit;
    __ ldr(j_rarg1, result_type);
    __ cmp(j_rarg1, (u1)T_OBJECT);
    __ br(Assembler::EQ, is_long);
    __ cmp(j_rarg1, (u1)T_LONG);
    __ br(Assembler::EQ, is_long);
    __ cmp(j_rarg1, (u1)T_FLOAT);
    __ br(Assembler::EQ, is_float);
    __ cmp(j_rarg1, (u1)T_DOUBLE);
    __ br(Assembler::EQ, is_double);

    // handle T_INT case
    __ strw(r0, Address(j_rarg2));

    __ BIND(exit);

    // pop parameters
    __ sub(esp, rfp, -sp_after_call_off * wordSize);

#ifdef ASSERT
    // verify that threads correspond
    {
      Label L, S;
      __ ldr(rscratch1, thread);
      __ cmp(rthread, rscratch1);
      __ br(Assembler::NE, S);
      __ get_thread(rscratch1);
      __ cmp(rthread, rscratch1);
      __ br(Assembler::EQ, L);
      __ BIND(S);
      __ stop("StubRoutines::call_stub: threads must correspond");
      __ BIND(L);
    }
#endif

    __ pop_cont_fastpath(rthread);

    // restore callee-save registers
    __ ldpd(v15, v14,  d15_save);
    __ ldpd(v13, v12,  d13_save);
    __ ldpd(v11, v10,  d11_save);
    __ ldpd(v9,  v8,   d9_save);

    __ ldp(r28, r27,   r28_save);
    __ ldp(r26, r25,   r26_save);
    __ ldp(r24, r23,   r24_save);
    __ ldp(r22, r21,   r22_save);
    __ ldp(r20, r19,   r20_save);

    // restore fpcr
    __ ldr(rscratch1,  fpcr_save);
    __ set_fpcr(rscratch1);

    __ ldp(c_rarg0, c_rarg1,  call_wrapper);
    __ ldrw(c_rarg2, result_type);
    __ ldr(c_rarg3,  method);
    __ ldp(c_rarg4, c_rarg5,  entry_point);
    __ ldp(c_rarg6, c_rarg7,  parameter_size);

    // leave frame and return to caller
    __ leave();
    __ ret(lr);

    // handle return types different from T_INT

    __ BIND(is_long);
    __ str(r0, Address(j_rarg2, 0));
    __ br(Assembler::AL, exit);

    __ BIND(is_float);
    __ strs(j_farg0, Address(j_rarg2, 0));
    __ br(Assembler::AL, exit);

    __ BIND(is_double);
    __ strd(j_farg0, Address(j_rarg2, 0));
    __ br(Assembler::AL, exit);

    return start;
  }

  // Return point for a Java call if there's an exception thrown in
  // Java code.  The exception is caught and transformed into a
  // pending exception stored in JavaThread that can be tested from
  // within the VM.
  //
  // Note: Usually the parameters are removed by the callee. In case
  // of an exception crossing an activation frame boundary, that is
  // not the case if the callee is compiled code => need to setup the
  // rsp.
  //
  // r0: exception oop

  address generate_catch_exception() {
    StubGenStubId stub_id = StubGenStubId::catch_exception_id;
    StubCodeMark mark(this, stub_id);
    address start = __ pc();

    // same as in generate_call_stub():
    const Address sp_after_call(rfp, sp_after_call_off * wordSize);
    const Address thread        (rfp, thread_off         * wordSize);

#ifdef ASSERT
    // verify that threads correspond
    {
      Label L, S;
      __ ldr(rscratch1, thread);
      __ cmp(rthread, rscratch1);
      __ br(Assembler::NE, S);
      __ get_thread(rscratch1);
      __ cmp(rthread, rscratch1);
      __ br(Assembler::EQ, L);
      __ bind(S);
      __ stop("StubRoutines::catch_exception: threads must correspond");
      __ bind(L);
    }
#endif

    // set pending exception
    __ verify_oop(r0);

    __ str(r0, Address(rthread, Thread::pending_exception_offset()));
    __ mov(rscratch1, (address)__FILE__);
    __ str(rscratch1, Address(rthread, Thread::exception_file_offset()));
    __ movw(rscratch1, (int)__LINE__);
    __ strw(rscratch1, Address(rthread, Thread::exception_line_offset()));

    // complete return to VM
    assert(StubRoutines::_call_stub_return_address != nullptr,
           "_call_stub_return_address must have been generated before");
    __ b(StubRoutines::_call_stub_return_address);

    return start;
  }

  // Continuation point for runtime calls returning with a pending
  // exception.  The pending exception check happened in the runtime
  // or native call stub.  The pending exception in Thread is
  // converted into a Java-level exception.
  //
  // Contract with Java-level exception handlers:
  // r0: exception
  // r3: throwing pc
  //
  // NOTE: At entry of this stub, exception-pc must be in LR !!

  // NOTE: this is always used as a jump target within generated code
  // so it just needs to be generated code with no x86 prolog

  address generate_forward_exception() {
    StubGenStubId stub_id = StubGenStubId::forward_exception_id;
    StubCodeMark mark(this, stub_id);
    address start = __ pc();

    // Upon entry, LR points to the return address returning into
    // Java (interpreted or compiled) code; i.e., the return address
    // becomes the throwing pc.
    //
    // Arguments pushed before the runtime call are still on the stack
    // but the exception handler will reset the stack pointer ->
    // ignore them.  A potential result in registers can be ignored as
    // well.

#ifdef ASSERT
    // make sure this code is only executed if there is a pending exception
    {
      Label L;
      __ ldr(rscratch1, Address(rthread, Thread::pending_exception_offset()));
      __ cbnz(rscratch1, L);
      __ stop("StubRoutines::forward exception: no pending exception (1)");
      __ bind(L);
    }
#endif

    // compute exception handler into r19

    // call the VM to find the handler address associated with the
    // caller address. pass thread in r0 and caller pc (ret address)
    // in r1. n.b. the caller pc is in lr, unlike x86 where it is on
    // the stack.
    __ mov(c_rarg1, lr);
    // lr will be trashed by the VM call so we move it to R19
    // (callee-saved) because we also need to pass it to the handler
    // returned by this call.
    __ mov(r19, lr);
    BLOCK_COMMENT("call exception_handler_for_return_address");
    __ call_VM_leaf(CAST_FROM_FN_PTR(address,
                         SharedRuntime::exception_handler_for_return_address),
                    rthread, c_rarg1);
    // Reinitialize the ptrue predicate register, in case the external runtime
    // call clobbers ptrue reg, as we may return to SVE compiled code.
    __ reinitialize_ptrue();

    // we should not really care that lr is no longer the callee
    // address. we saved the value the handler needs in r19 so we can
    // just copy it to r3. however, the C2 handler will push its own
    // frame and then calls into the VM and the VM code asserts that
    // the PC for the frame above the handler belongs to a compiled
    // Java method. So, we restore lr here to satisfy that assert.
    __ mov(lr, r19);
    // setup r0 & r3 & clear pending exception
    __ mov(r3, r19);
    __ mov(r19, r0);
    __ ldr(r0, Address(rthread, Thread::pending_exception_offset()));
    __ str(zr, Address(rthread, Thread::pending_exception_offset()));

#ifdef ASSERT
    // make sure exception is set
    {
      Label L;
      __ cbnz(r0, L);
      __ stop("StubRoutines::forward exception: no pending exception (2)");
      __ bind(L);
    }
#endif

    // continue at exception handler
    // r0: exception
    // r3: throwing pc
    // r19: exception handler
    __ verify_oop(r0);
    __ br(r19);

    return start;
  }

  // Non-destructive plausibility checks for oops
  //
  // Arguments:
  //    r0: oop to verify
  //    rscratch1: error message
  //
  // Stack after saving c_rarg3:
  //    [tos + 0]: saved c_rarg3
  //    [tos + 1]: saved c_rarg2
  //    [tos + 2]: saved lr
  //    [tos + 3]: saved rscratch2
  //    [tos + 4]: saved r0
  //    [tos + 5]: saved rscratch1
  address generate_verify_oop() {
    StubGenStubId stub_id = StubGenStubId::verify_oop_id;
    StubCodeMark mark(this, stub_id);
    address start = __ pc();

    Label exit, error;

    // save c_rarg2 and c_rarg3
    __ stp(c_rarg3, c_rarg2, Address(__ pre(sp, -16)));

    // __ incrementl(ExternalAddress((address) StubRoutines::verify_oop_count_addr()));
    __ lea(c_rarg2, ExternalAddress((address) StubRoutines::verify_oop_count_addr()));
    __ ldr(c_rarg3, Address(c_rarg2));
    __ add(c_rarg3, c_rarg3, 1);
    __ str(c_rarg3, Address(c_rarg2));

    // object is in r0
    // make sure object is 'reasonable'
    __ cbz(r0, exit); // if obj is null it is OK

    BarrierSetAssembler* bs_asm = BarrierSet::barrier_set()->barrier_set_assembler();
    bs_asm->check_oop(_masm, r0, c_rarg2, c_rarg3, error);

    // return if everything seems ok
    __ bind(exit);

    __ ldp(c_rarg3, c_rarg2, Address(__ post(sp, 16)));
    __ ret(lr);

    // handle errors
    __ bind(error);
    __ ldp(c_rarg3, c_rarg2, Address(__ post(sp, 16)));

    __ push(RegSet::range(r0, r29), sp);
    // debug(char* msg, int64_t pc, int64_t regs[])
    __ mov(c_rarg0, rscratch1);      // pass address of error message
    __ mov(c_rarg1, lr);             // pass return address
    __ mov(c_rarg2, sp);             // pass address of regs on stack
#ifndef PRODUCT
    assert(frame::arg_reg_save_area_bytes == 0, "not expecting frame reg save area");
#endif
    BLOCK_COMMENT("call MacroAssembler::debug");
    __ mov(rscratch1, CAST_FROM_FN_PTR(address, MacroAssembler::debug64));
    __ blr(rscratch1);
    __ hlt(0);

    return start;
  }

  // Generate indices for iota vector.
  address generate_iota_indices(StubGenStubId stub_id) {
    __ align(CodeEntryAlignment);
    StubCodeMark mark(this, stub_id);
    address start = __ pc();
    // B
    __ emit_data64(0x0706050403020100, relocInfo::none);
    __ emit_data64(0x0F0E0D0C0B0A0908, relocInfo::none);
    // H
    __ emit_data64(0x0003000200010000, relocInfo::none);
    __ emit_data64(0x0007000600050004, relocInfo::none);
    // S
    __ emit_data64(0x0000000100000000, relocInfo::none);
    __ emit_data64(0x0000000300000002, relocInfo::none);
    // D
    __ emit_data64(0x0000000000000000, relocInfo::none);
    __ emit_data64(0x0000000000000001, relocInfo::none);
    // S - FP
    __ emit_data64(0x3F80000000000000, relocInfo::none); // 0.0f, 1.0f
    __ emit_data64(0x4040000040000000, relocInfo::none); // 2.0f, 3.0f
    // D - FP
    __ emit_data64(0x0000000000000000, relocInfo::none); // 0.0d
    __ emit_data64(0x3FF0000000000000, relocInfo::none); // 1.0d
    return start;
  }

  // The inner part of zero_words().  This is the bulk operation,
  // zeroing words in blocks, possibly using DC ZVA to do it.  The
  // caller is responsible for zeroing the last few words.
  //
  // Inputs:
  // r10: the HeapWord-aligned base address of an array to zero.
  // r11: the count in HeapWords, r11 > 0.
  //
  // Returns r10 and r11, adjusted for the caller to clear.
  // r10: the base address of the tail of words left to clear.
  // r11: the number of words in the tail.
  //      r11 < MacroAssembler::zero_words_block_size.

  address generate_zero_blocks() {
    Label done;
    Label base_aligned;

    Register base = r10, cnt = r11;

    __ align(CodeEntryAlignment);
    StubGenStubId stub_id = StubGenStubId::zero_blocks_id;
    StubCodeMark mark(this, stub_id);
    address start = __ pc();

    if (UseBlockZeroing) {
      int zva_length = VM_Version::zva_length();

      // Ensure ZVA length can be divided by 16. This is required by
      // the subsequent operations.
      assert (zva_length % 16 == 0, "Unexpected ZVA Length");

      __ tbz(base, 3, base_aligned);
      __ str(zr, Address(__ post(base, 8)));
      __ sub(cnt, cnt, 1);
      __ bind(base_aligned);

      // Ensure count >= zva_length * 2 so that it still deserves a zva after
      // alignment.
      Label small;
      int low_limit = MAX2(zva_length * 2, (int)BlockZeroingLowLimit);
      __ subs(rscratch1, cnt, low_limit >> 3);
      __ br(Assembler::LT, small);
      __ zero_dcache_blocks(base, cnt);
      __ bind(small);
    }

    {
      // Number of stp instructions we'll unroll
      const int unroll =
        MacroAssembler::zero_words_block_size / 2;
      // Clear the remaining blocks.
      Label loop;
      __ subs(cnt, cnt, unroll * 2);
      __ br(Assembler::LT, done);
      __ bind(loop);
      for (int i = 0; i < unroll; i++)
        __ stp(zr, zr, __ post(base, 16));
      __ subs(cnt, cnt, unroll * 2);
      __ br(Assembler::GE, loop);
      __ bind(done);
      __ add(cnt, cnt, unroll * 2);
    }

    __ ret(lr);

    return start;
  }


  typedef enum {
    copy_forwards = 1,
    copy_backwards = -1
  } copy_direction;

  // Helper object to reduce noise when telling the GC barriers how to perform loads and stores
  // for arraycopy stubs.
  class ArrayCopyBarrierSetHelper : StackObj {
    BarrierSetAssembler* _bs_asm;
    MacroAssembler* _masm;
    DecoratorSet _decorators;
    BasicType _type;
    Register _gct1;
    Register _gct2;
    Register _gct3;
    FloatRegister _gcvt1;
    FloatRegister _gcvt2;
    FloatRegister _gcvt3;

  public:
    ArrayCopyBarrierSetHelper(MacroAssembler* masm,
                              DecoratorSet decorators,
                              BasicType type,
                              Register gct1,
                              Register gct2,
                              Register gct3,
                              FloatRegister gcvt1,
                              FloatRegister gcvt2,
                              FloatRegister gcvt3)
      : _bs_asm(BarrierSet::barrier_set()->barrier_set_assembler()),
        _masm(masm),
        _decorators(decorators),
        _type(type),
        _gct1(gct1),
        _gct2(gct2),
        _gct3(gct3),
        _gcvt1(gcvt1),
        _gcvt2(gcvt2),
        _gcvt3(gcvt3) {
    }

    void copy_load_at_32(FloatRegister dst1, FloatRegister dst2, Address src) {
      _bs_asm->copy_load_at(_masm, _decorators, _type, 32,
                            dst1, dst2, src,
                            _gct1, _gct2, _gcvt1);
    }

    void copy_store_at_32(Address dst, FloatRegister src1, FloatRegister src2) {
      _bs_asm->copy_store_at(_masm, _decorators, _type, 32,
                             dst, src1, src2,
                             _gct1, _gct2, _gct3, _gcvt1, _gcvt2, _gcvt3);
    }

    void copy_load_at_16(Register dst1, Register dst2, Address src) {
      _bs_asm->copy_load_at(_masm, _decorators, _type, 16,
                            dst1, dst2, src,
                            _gct1);
    }

    void copy_store_at_16(Address dst, Register src1, Register src2) {
      _bs_asm->copy_store_at(_masm, _decorators, _type, 16,
                             dst, src1, src2,
                             _gct1, _gct2, _gct3);
    }

    void copy_load_at_8(Register dst, Address src) {
      _bs_asm->copy_load_at(_masm, _decorators, _type, 8,
                            dst, noreg, src,
                            _gct1);
    }

    void copy_store_at_8(Address dst, Register src) {
      _bs_asm->copy_store_at(_masm, _decorators, _type, 8,
                             dst, src, noreg,
                             _gct1, _gct2, _gct3);
    }
  };

  // Bulk copy of blocks of 8 words.
  //
  // count is a count of words.
  //
  // Precondition: count >= 8
  //
  // Postconditions:
  //
  // The least significant bit of count contains the remaining count
  // of words to copy.  The rest of count is trash.
  //
  // s and d are adjusted to point to the remaining words to copy
  //
  void generate_copy_longs(StubGenStubId stub_id, DecoratorSet decorators, Label &start, Register s, Register d, Register count) {
    BasicType type;
    copy_direction direction;

    switch (stub_id) {
    case copy_byte_f_id:
      direction = copy_forwards;
      type = T_BYTE;
      break;
    case copy_byte_b_id:
      direction = copy_backwards;
      type = T_BYTE;
      break;
    case copy_oop_f_id:
      direction = copy_forwards;
      type = T_OBJECT;
      break;
    case copy_oop_b_id:
      direction = copy_backwards;
      type = T_OBJECT;
      break;
    case copy_oop_uninit_f_id:
      direction = copy_forwards;
      type = T_OBJECT;
      break;
    case copy_oop_uninit_b_id:
      direction = copy_backwards;
      type = T_OBJECT;
      break;
    default:
      ShouldNotReachHere();
    }

    int unit = wordSize * direction;
    int bias = (UseSIMDForMemoryOps ? 4:2) * wordSize;

    const Register t0 = r3, t1 = r4, t2 = r5, t3 = r6,
      t4 = r7, t5 = r11, t6 = r12, t7 = r13;
    const Register stride = r14;
    const Register gct1 = rscratch1, gct2 = rscratch2, gct3 = r10;
    const FloatRegister gcvt1 = v6, gcvt2 = v7, gcvt3 = v16; // Note that v8-v15 are callee saved
    ArrayCopyBarrierSetHelper bs(_masm, decorators, type, gct1, gct2, gct3, gcvt1, gcvt2, gcvt3);

    assert_different_registers(rscratch1, rscratch2, t0, t1, t2, t3, t4, t5, t6, t7);
    assert_different_registers(s, d, count, rscratch1, rscratch2);

    Label again, drain;

    __ align(CodeEntryAlignment);

    StubCodeMark mark(this, stub_id);

    __ bind(start);

    Label unaligned_copy_long;
    if (AvoidUnalignedAccesses) {
      __ tbnz(d, 3, unaligned_copy_long);
    }

    if (direction == copy_forwards) {
      __ sub(s, s, bias);
      __ sub(d, d, bias);
    }

#ifdef ASSERT
    // Make sure we are never given < 8 words
    {
      Label L;
      __ cmp(count, (u1)8);
      __ br(Assembler::GE, L);
      __ stop("genrate_copy_longs called with < 8 words");
      __ bind(L);
    }
#endif

    // Fill 8 registers
    if (UseSIMDForMemoryOps) {
      bs.copy_load_at_32(v0, v1, Address(s, 4 * unit));
      bs.copy_load_at_32(v2, v3, Address(__ pre(s, 8 * unit)));
    } else {
      bs.copy_load_at_16(t0, t1, Address(s, 2 * unit));
      bs.copy_load_at_16(t2, t3, Address(s, 4 * unit));
      bs.copy_load_at_16(t4, t5, Address(s, 6 * unit));
      bs.copy_load_at_16(t6, t7, Address(__ pre(s, 8 * unit)));
    }

    __ subs(count, count, 16);
    __ br(Assembler::LO, drain);

    int prefetch = PrefetchCopyIntervalInBytes;
    bool use_stride = false;
    if (direction == copy_backwards) {
       use_stride = prefetch > 256;
       prefetch = -prefetch;
       if (use_stride) __ mov(stride, prefetch);
    }

    __ bind(again);

    if (PrefetchCopyIntervalInBytes > 0)
      __ prfm(use_stride ? Address(s, stride) : Address(s, prefetch), PLDL1KEEP);

    if (UseSIMDForMemoryOps) {
      bs.copy_store_at_32(Address(d, 4 * unit), v0, v1);
      bs.copy_load_at_32(v0, v1, Address(s, 4 * unit));
      bs.copy_store_at_32(Address(__ pre(d, 8 * unit)), v2, v3);
      bs.copy_load_at_32(v2, v3, Address(__ pre(s, 8 * unit)));
    } else {
      bs.copy_store_at_16(Address(d, 2 * unit), t0, t1);
      bs.copy_load_at_16(t0, t1, Address(s, 2 * unit));
      bs.copy_store_at_16(Address(d, 4 * unit), t2, t3);
      bs.copy_load_at_16(t2, t3, Address(s, 4 * unit));
      bs.copy_store_at_16(Address(d, 6 * unit), t4, t5);
      bs.copy_load_at_16(t4, t5, Address(s, 6 * unit));
      bs.copy_store_at_16(Address(__ pre(d, 8 * unit)), t6, t7);
      bs.copy_load_at_16(t6, t7, Address(__ pre(s, 8 * unit)));
    }

    __ subs(count, count, 8);
    __ br(Assembler::HS, again);

    // Drain
    __ bind(drain);
    if (UseSIMDForMemoryOps) {
      bs.copy_store_at_32(Address(d, 4 * unit), v0, v1);
      bs.copy_store_at_32(Address(__ pre(d, 8 * unit)), v2, v3);
    } else {
      bs.copy_store_at_16(Address(d, 2 * unit), t0, t1);
      bs.copy_store_at_16(Address(d, 4 * unit), t2, t3);
      bs.copy_store_at_16(Address(d, 6 * unit), t4, t5);
      bs.copy_store_at_16(Address(__ pre(d, 8 * unit)), t6, t7);
    }

    {
      Label L1, L2;
      __ tbz(count, exact_log2(4), L1);
      if (UseSIMDForMemoryOps) {
        bs.copy_load_at_32(v0, v1, Address(__ pre(s, 4 * unit)));
        bs.copy_store_at_32(Address(__ pre(d, 4 * unit)), v0, v1);
      } else {
        bs.copy_load_at_16(t0, t1, Address(s, 2 * unit));
        bs.copy_load_at_16(t2, t3, Address(__ pre(s, 4 * unit)));
        bs.copy_store_at_16(Address(d, 2 * unit), t0, t1);
        bs.copy_store_at_16(Address(__ pre(d, 4 * unit)), t2, t3);
      }
      __ bind(L1);

      if (direction == copy_forwards) {
        __ add(s, s, bias);
        __ add(d, d, bias);
      }

      __ tbz(count, 1, L2);
      bs.copy_load_at_16(t0, t1, Address(__ adjust(s, 2 * unit, direction == copy_backwards)));
      bs.copy_store_at_16(Address(__ adjust(d, 2 * unit, direction == copy_backwards)), t0, t1);
      __ bind(L2);
    }

    __ ret(lr);

    if (AvoidUnalignedAccesses) {
      Label drain, again;
      // Register order for storing. Order is different for backward copy.

      __ bind(unaligned_copy_long);

      // source address is even aligned, target odd aligned
      //
      // when forward copying word pairs we read long pairs at offsets
      // {0, 2, 4, 6} (in long words). when backwards copying we read
      // long pairs at offsets {-2, -4, -6, -8}. We adjust the source
      // address by -2 in the forwards case so we can compute the
      // source offsets for both as {2, 4, 6, 8} * unit where unit = 1
      // or -1.
      //
      // when forward copying we need to store 1 word, 3 pairs and
      // then 1 word at offsets {0, 1, 3, 5, 7}. Rather than use a
      // zero offset We adjust the destination by -1 which means we
      // have to use offsets { 1, 2, 4, 6, 8} * unit for the stores.
      //
      // When backwards copyng we need to store 1 word, 3 pairs and
      // then 1 word at offsets {-1, -3, -5, -7, -8} i.e. we use
      // offsets {1, 3, 5, 7, 8} * unit.

      if (direction == copy_forwards) {
        __ sub(s, s, 16);
        __ sub(d, d, 8);
      }

      // Fill 8 registers
      //
      // for forwards copy s was offset by -16 from the original input
      // value of s so the register contents are at these offsets
      // relative to the 64 bit block addressed by that original input
      // and so on for each successive 64 byte block when s is updated
      //
      // t0 at offset 0,  t1 at offset 8
      // t2 at offset 16, t3 at offset 24
      // t4 at offset 32, t5 at offset 40
      // t6 at offset 48, t7 at offset 56

      // for backwards copy s was not offset so the register contents
      // are at these offsets into the preceding 64 byte block
      // relative to that original input and so on for each successive
      // preceding 64 byte block when s is updated. this explains the
      // slightly counter-intuitive looking pattern of register usage
      // in the stp instructions for backwards copy.
      //
      // t0 at offset -16, t1 at offset -8
      // t2 at offset -32, t3 at offset -24
      // t4 at offset -48, t5 at offset -40
      // t6 at offset -64, t7 at offset -56

      bs.copy_load_at_16(t0, t1, Address(s, 2 * unit));
      bs.copy_load_at_16(t2, t3, Address(s, 4 * unit));
      bs.copy_load_at_16(t4, t5, Address(s, 6 * unit));
      bs.copy_load_at_16(t6, t7, Address(__ pre(s, 8 * unit)));

      __ subs(count, count, 16);
      __ br(Assembler::LO, drain);

      int prefetch = PrefetchCopyIntervalInBytes;
      bool use_stride = false;
      if (direction == copy_backwards) {
         use_stride = prefetch > 256;
         prefetch = -prefetch;
         if (use_stride) __ mov(stride, prefetch);
      }

      __ bind(again);

      if (PrefetchCopyIntervalInBytes > 0)
        __ prfm(use_stride ? Address(s, stride) : Address(s, prefetch), PLDL1KEEP);

      if (direction == copy_forwards) {
       // allowing for the offset of -8 the store instructions place
       // registers into the target 64 bit block at the following
       // offsets
       //
       // t0 at offset 0
       // t1 at offset 8,  t2 at offset 16
       // t3 at offset 24, t4 at offset 32
       // t5 at offset 40, t6 at offset 48
       // t7 at offset 56

        bs.copy_store_at_8(Address(d, 1 * unit), t0);
        bs.copy_store_at_16(Address(d, 2 * unit), t1, t2);
        bs.copy_load_at_16(t0, t1, Address(s, 2 * unit));
        bs.copy_store_at_16(Address(d, 4 * unit), t3, t4);
        bs.copy_load_at_16(t2, t3, Address(s, 4 * unit));
        bs.copy_store_at_16(Address(d, 6 * unit), t5, t6);
        bs.copy_load_at_16(t4, t5, Address(s, 6 * unit));
        bs.copy_store_at_8(Address(__ pre(d, 8 * unit)), t7);
        bs.copy_load_at_16(t6, t7, Address(__ pre(s, 8 * unit)));
      } else {
       // d was not offset when we started so the registers are
       // written into the 64 bit block preceding d with the following
       // offsets
       //
       // t1 at offset -8
       // t3 at offset -24, t0 at offset -16
       // t5 at offset -48, t2 at offset -32
       // t7 at offset -56, t4 at offset -48
       //                   t6 at offset -64
       //
       // note that this matches the offsets previously noted for the
       // loads

        bs.copy_store_at_8(Address(d, 1 * unit), t1);
        bs.copy_store_at_16(Address(d, 3 * unit), t3, t0);
        bs.copy_load_at_16(t0, t1, Address(s, 2 * unit));
        bs.copy_store_at_16(Address(d, 5 * unit), t5, t2);
        bs.copy_load_at_16(t2, t3, Address(s, 4 * unit));
        bs.copy_store_at_16(Address(d, 7 * unit), t7, t4);
        bs.copy_load_at_16(t4, t5, Address(s, 6 * unit));
        bs.copy_store_at_8(Address(__ pre(d, 8 * unit)), t6);
        bs.copy_load_at_16(t6, t7, Address(__ pre(s, 8 * unit)));
      }

      __ subs(count, count, 8);
      __ br(Assembler::HS, again);

      // Drain
      //
      // this uses the same pattern of offsets and register arguments
      // as above
      __ bind(drain);
      if (direction == copy_forwards) {
        bs.copy_store_at_8(Address(d, 1 * unit), t0);
        bs.copy_store_at_16(Address(d, 2 * unit), t1, t2);
        bs.copy_store_at_16(Address(d, 4 * unit), t3, t4);
        bs.copy_store_at_16(Address(d, 6 * unit), t5, t6);
        bs.copy_store_at_8(Address(__ pre(d, 8 * unit)), t7);
      } else {
        bs.copy_store_at_8(Address(d, 1 * unit), t1);
        bs.copy_store_at_16(Address(d, 3 * unit), t3, t0);
        bs.copy_store_at_16(Address(d, 5 * unit), t5, t2);
        bs.copy_store_at_16(Address(d, 7 * unit), t7, t4);
        bs.copy_store_at_8(Address(__ pre(d, 8 * unit)), t6);
      }
      // now we need to copy any remaining part block which may
      // include a 4 word block subblock and/or a 2 word subblock.
      // bits 2 and 1 in the count are the tell-tale for whether we
      // have each such subblock
      {
        Label L1, L2;
        __ tbz(count, exact_log2(4), L1);
       // this is the same as above but copying only 4 longs hence
       // with only one intervening stp between the str instructions
       // but note that the offsets and registers still follow the
       // same pattern
        bs.copy_load_at_16(t0, t1, Address(s, 2 * unit));
        bs.copy_load_at_16(t2, t3, Address(__ pre(s, 4 * unit)));
        if (direction == copy_forwards) {
          bs.copy_store_at_8(Address(d, 1 * unit), t0);
          bs.copy_store_at_16(Address(d, 2 * unit), t1, t2);
          bs.copy_store_at_8(Address(__ pre(d, 4 * unit)), t3);
        } else {
          bs.copy_store_at_8(Address(d, 1 * unit), t1);
          bs.copy_store_at_16(Address(d, 3 * unit), t3, t0);
          bs.copy_store_at_8(Address(__ pre(d, 4 * unit)), t2);
        }
        __ bind(L1);

        __ tbz(count, 1, L2);
       // this is the same as above but copying only 2 longs hence
       // there is no intervening stp between the str instructions
       // but note that the offset and register patterns are still
       // the same
        bs.copy_load_at_16(t0, t1, Address(__ pre(s, 2 * unit)));
        if (direction == copy_forwards) {
          bs.copy_store_at_8(Address(d, 1 * unit), t0);
          bs.copy_store_at_8(Address(__ pre(d, 2 * unit)), t1);
        } else {
          bs.copy_store_at_8(Address(d, 1 * unit), t1);
          bs.copy_store_at_8(Address(__ pre(d, 2 * unit)), t0);
        }
        __ bind(L2);

       // for forwards copy we need to re-adjust the offsets we
       // applied so that s and d are follow the last words written

       if (direction == copy_forwards) {
         __ add(s, s, 16);
         __ add(d, d, 8);
       }

      }

      __ ret(lr);
      }
  }

  // Small copy: less than 16 bytes.
  //
  // NB: Ignores all of the bits of count which represent more than 15
  // bytes, so a caller doesn't have to mask them.

  void copy_memory_small(DecoratorSet decorators, BasicType type, Register s, Register d, Register count, int step) {
    bool is_backwards = step < 0;
    size_t granularity = uabs(step);
    int direction = is_backwards ? -1 : 1;

    Label Lword, Lint, Lshort, Lbyte;

    assert(granularity
           && granularity <= sizeof (jlong), "Impossible granularity in copy_memory_small");

    const Register t0 = r3;
    const Register gct1 = rscratch1, gct2 = rscratch2, gct3 = r10;
    ArrayCopyBarrierSetHelper bs(_masm, decorators, type, gct1, gct2, gct3, fnoreg, fnoreg, fnoreg);

    // ??? I don't know if this bit-test-and-branch is the right thing
    // to do.  It does a lot of jumping, resulting in several
    // mispredicted branches.  It might make more sense to do this
    // with something like Duff's device with a single computed branch.

    __ tbz(count, 3 - exact_log2(granularity), Lword);
    bs.copy_load_at_8(t0, Address(__ adjust(s, direction * wordSize, is_backwards)));
    bs.copy_store_at_8(Address(__ adjust(d, direction * wordSize, is_backwards)), t0);
    __ bind(Lword);

    if (granularity <= sizeof (jint)) {
      __ tbz(count, 2 - exact_log2(granularity), Lint);
      __ ldrw(t0, Address(__ adjust(s, sizeof (jint) * direction, is_backwards)));
      __ strw(t0, Address(__ adjust(d, sizeof (jint) * direction, is_backwards)));
      __ bind(Lint);
    }

    if (granularity <= sizeof (jshort)) {
      __ tbz(count, 1 - exact_log2(granularity), Lshort);
      __ ldrh(t0, Address(__ adjust(s, sizeof (jshort) * direction, is_backwards)));
      __ strh(t0, Address(__ adjust(d, sizeof (jshort) * direction, is_backwards)));
      __ bind(Lshort);
    }

    if (granularity <= sizeof (jbyte)) {
      __ tbz(count, 0, Lbyte);
      __ ldrb(t0, Address(__ adjust(s, sizeof (jbyte) * direction, is_backwards)));
      __ strb(t0, Address(__ adjust(d, sizeof (jbyte) * direction, is_backwards)));
      __ bind(Lbyte);
    }
  }

  Label copy_f, copy_b;
  Label copy_obj_f, copy_obj_b;
  Label copy_obj_uninit_f, copy_obj_uninit_b;

  // All-singing all-dancing memory copy.
  //
  // Copy count units of memory from s to d.  The size of a unit is
  // step, which can be positive or negative depending on the direction
  // of copy.  If is_aligned is false, we align the source address.
  //

  void copy_memory(DecoratorSet decorators, BasicType type, bool is_aligned,
                   Register s, Register d, Register count, int step) {
    copy_direction direction = step < 0 ? copy_backwards : copy_forwards;
    bool is_backwards = step < 0;
    unsigned int granularity = uabs(step);
    const Register t0 = r3, t1 = r4;

    // <= 80 (or 96 for SIMD) bytes do inline. Direction doesn't matter because we always
    // load all the data before writing anything
    Label copy4, copy8, copy16, copy32, copy80, copy_big, finish;
    const Register t2 = r5, t3 = r6, t4 = r7, t5 = r11;
    const Register t6 = r12, t7 = r13, t8 = r14, t9 = r15;
    const Register send = r17, dend = r16;
    const Register gct1 = rscratch1, gct2 = rscratch2, gct3 = r10;
    const FloatRegister gcvt1 = v6, gcvt2 = v7, gcvt3 = v16; // Note that v8-v15 are callee saved
    ArrayCopyBarrierSetHelper bs(_masm, decorators, type, gct1, gct2, gct3, gcvt1, gcvt2, gcvt3);

    if (PrefetchCopyIntervalInBytes > 0)
      __ prfm(Address(s, 0), PLDL1KEEP);
    __ cmp(count, u1((UseSIMDForMemoryOps ? 96:80)/granularity));
    __ br(Assembler::HI, copy_big);

    __ lea(send, Address(s, count, Address::lsl(exact_log2(granularity))));
    __ lea(dend, Address(d, count, Address::lsl(exact_log2(granularity))));

    __ cmp(count, u1(16/granularity));
    __ br(Assembler::LS, copy16);

    __ cmp(count, u1(64/granularity));
    __ br(Assembler::HI, copy80);

    __ cmp(count, u1(32/granularity));
    __ br(Assembler::LS, copy32);

    // 33..64 bytes
    if (UseSIMDForMemoryOps) {
      bs.copy_load_at_32(v0, v1, Address(s, 0));
      bs.copy_load_at_32(v2, v3, Address(send, -32));
      bs.copy_store_at_32(Address(d, 0), v0, v1);
      bs.copy_store_at_32(Address(dend, -32), v2, v3);
    } else {
      bs.copy_load_at_16(t0, t1, Address(s, 0));
      bs.copy_load_at_16(t2, t3, Address(s, 16));
      bs.copy_load_at_16(t4, t5, Address(send, -32));
      bs.copy_load_at_16(t6, t7, Address(send, -16));

      bs.copy_store_at_16(Address(d, 0), t0, t1);
      bs.copy_store_at_16(Address(d, 16), t2, t3);
      bs.copy_store_at_16(Address(dend, -32), t4, t5);
      bs.copy_store_at_16(Address(dend, -16), t6, t7);
    }
    __ b(finish);

    // 17..32 bytes
    __ bind(copy32);
    bs.copy_load_at_16(t0, t1, Address(s, 0));
    bs.copy_load_at_16(t6, t7, Address(send, -16));

    bs.copy_store_at_16(Address(d, 0), t0, t1);
    bs.copy_store_at_16(Address(dend, -16), t6, t7);
    __ b(finish);

    // 65..80/96 bytes
    // (96 bytes if SIMD because we do 32 byes per instruction)
    __ bind(copy80);
    if (UseSIMDForMemoryOps) {
      bs.copy_load_at_32(v0, v1, Address(s, 0));
      bs.copy_load_at_32(v2, v3, Address(s, 32));
      // Unaligned pointers can be an issue for copying.
      // The issue has more chances to happen when granularity of data is
      // less than 4(sizeof(jint)). Pointers for arrays of jint are at least
      // 4 byte aligned. Pointers for arrays of jlong are 8 byte aligned.
      // The most performance drop has been seen for the range 65-80 bytes.
      // For such cases using the pair of ldp/stp instead of the third pair of
      // ldpq/stpq fixes the performance issue.
      if (granularity < sizeof (jint)) {
        Label copy96;
        __ cmp(count, u1(80/granularity));
        __ br(Assembler::HI, copy96);
        bs.copy_load_at_16(t0, t1, Address(send, -16));

        bs.copy_store_at_32(Address(d, 0), v0, v1);
        bs.copy_store_at_32(Address(d, 32), v2, v3);

        bs.copy_store_at_16(Address(dend, -16), t0, t1);
        __ b(finish);

        __ bind(copy96);
      }
      bs.copy_load_at_32(v4, v5, Address(send, -32));

      bs.copy_store_at_32(Address(d, 0), v0, v1);
      bs.copy_store_at_32(Address(d, 32), v2, v3);

      bs.copy_store_at_32(Address(dend, -32), v4, v5);
    } else {
      bs.copy_load_at_16(t0, t1, Address(s, 0));
      bs.copy_load_at_16(t2, t3, Address(s, 16));
      bs.copy_load_at_16(t4, t5, Address(s, 32));
      bs.copy_load_at_16(t6, t7, Address(s, 48));
      bs.copy_load_at_16(t8, t9, Address(send, -16));

      bs.copy_store_at_16(Address(d, 0), t0, t1);
      bs.copy_store_at_16(Address(d, 16), t2, t3);
      bs.copy_store_at_16(Address(d, 32), t4, t5);
      bs.copy_store_at_16(Address(d, 48), t6, t7);
      bs.copy_store_at_16(Address(dend, -16), t8, t9);
    }
    __ b(finish);

    // 0..16 bytes
    __ bind(copy16);
    __ cmp(count, u1(8/granularity));
    __ br(Assembler::LO, copy8);

    // 8..16 bytes
    bs.copy_load_at_8(t0, Address(s, 0));
    bs.copy_load_at_8(t1, Address(send, -8));
    bs.copy_store_at_8(Address(d, 0), t0);
    bs.copy_store_at_8(Address(dend, -8), t1);
    __ b(finish);

    if (granularity < 8) {
      // 4..7 bytes
      __ bind(copy8);
      __ tbz(count, 2 - exact_log2(granularity), copy4);
      __ ldrw(t0, Address(s, 0));
      __ ldrw(t1, Address(send, -4));
      __ strw(t0, Address(d, 0));
      __ strw(t1, Address(dend, -4));
      __ b(finish);
      if (granularity < 4) {
        // 0..3 bytes
        __ bind(copy4);
        __ cbz(count, finish); // get rid of 0 case
        if (granularity == 2) {
          __ ldrh(t0, Address(s, 0));
          __ strh(t0, Address(d, 0));
        } else { // granularity == 1
          // Now 1..3 bytes. Handle the 1 and 2 byte case by copying
          // the first and last byte.
          // Handle the 3 byte case by loading and storing base + count/2
          // (count == 1 (s+0)->(d+0), count == 2,3 (s+1) -> (d+1))
          // This does means in the 1 byte case we load/store the same
          // byte 3 times.
          __ lsr(count, count, 1);
          __ ldrb(t0, Address(s, 0));
          __ ldrb(t1, Address(send, -1));
          __ ldrb(t2, Address(s, count));
          __ strb(t0, Address(d, 0));
          __ strb(t1, Address(dend, -1));
          __ strb(t2, Address(d, count));
        }
        __ b(finish);
      }
    }

    __ bind(copy_big);
    if (is_backwards) {
      __ lea(s, Address(s, count, Address::lsl(exact_log2(-step))));
      __ lea(d, Address(d, count, Address::lsl(exact_log2(-step))));
    }

    // Now we've got the small case out of the way we can align the
    // source address on a 2-word boundary.

    // Here we will materialize a count in r15, which is used by copy_memory_small
    // and the various generate_copy_longs stubs that we use for 2 word aligned bytes.
    // Up until here, we have used t9, which aliases r15, but from here on, that register
    // can not be used as a temp register, as it contains the count.

    Label aligned;

    if (is_aligned) {
      // We may have to adjust by 1 word to get s 2-word-aligned.
      __ tbz(s, exact_log2(wordSize), aligned);
      bs.copy_load_at_8(t0, Address(__ adjust(s, direction * wordSize, is_backwards)));
      bs.copy_store_at_8(Address(__ adjust(d, direction * wordSize, is_backwards)), t0);
      __ sub(count, count, wordSize/granularity);
    } else {
      if (is_backwards) {
        __ andr(r15, s, 2 * wordSize - 1);
      } else {
        __ neg(r15, s);
        __ andr(r15, r15, 2 * wordSize - 1);
      }
      // r15 is the byte adjustment needed to align s.
      __ cbz(r15, aligned);
      int shift = exact_log2(granularity);
      if (shift > 0) {
        __ lsr(r15, r15, shift);
      }
      __ sub(count, count, r15);

#if 0
      // ?? This code is only correct for a disjoint copy.  It may or
      // may not make sense to use it in that case.

      // Copy the first pair; s and d may not be aligned.
      __ ldp(t0, t1, Address(s, is_backwards ? -2 * wordSize : 0));
      __ stp(t0, t1, Address(d, is_backwards ? -2 * wordSize : 0));

      // Align s and d, adjust count
      if (is_backwards) {
        __ sub(s, s, r15);
        __ sub(d, d, r15);
      } else {
        __ add(s, s, r15);
        __ add(d, d, r15);
      }
#else
      copy_memory_small(decorators, type, s, d, r15, step);
#endif
    }

    __ bind(aligned);

    // s is now 2-word-aligned.

    // We have a count of units and some trailing bytes. Adjust the
    // count and do a bulk copy of words. If the shift is zero
    // perform a move instead to benefit from zero latency moves.
    int shift = exact_log2(wordSize/granularity);
    if (shift > 0) {
      __ lsr(r15, count, shift);
    } else {
      __ mov(r15, count);
    }
    if (direction == copy_forwards) {
      if (type != T_OBJECT) {
        __ bl(copy_f);
      } else if ((decorators & IS_DEST_UNINITIALIZED) != 0) {
        __ bl(copy_obj_uninit_f);
      } else {
        __ bl(copy_obj_f);
      }
    } else {
      if (type != T_OBJECT) {
        __ bl(copy_b);
      } else if ((decorators & IS_DEST_UNINITIALIZED) != 0) {
        __ bl(copy_obj_uninit_b);
      } else {
        __ bl(copy_obj_b);
      }
    }

    // And the tail.
    copy_memory_small(decorators, type, s, d, count, step);

    if (granularity >= 8) __ bind(copy8);
    if (granularity >= 4) __ bind(copy4);
    __ bind(finish);
  }


  void clobber_registers() {
#ifdef ASSERT
    RegSet clobbered
      = MacroAssembler::call_clobbered_gp_registers() - rscratch1;
    __ mov(rscratch1, (uint64_t)0xdeadbeef);
    __ orr(rscratch1, rscratch1, rscratch1, Assembler::LSL, 32);
    for (RegSetIterator<Register> it = clobbered.begin(); *it != noreg; ++it) {
      __ mov(*it, rscratch1);
    }
#endif

  }

  // Scan over array at a for count oops, verifying each one.
  // Preserves a and count, clobbers rscratch1 and rscratch2.
  void verify_oop_array (int size, Register a, Register count, Register temp) {
    Label loop, end;
    __ mov(rscratch1, a);
    __ mov(rscratch2, zr);
    __ bind(loop);
    __ cmp(rscratch2, count);
    __ br(Assembler::HS, end);
    if (size == wordSize) {
      __ ldr(temp, Address(a, rscratch2, Address::lsl(exact_log2(size))));
      __ verify_oop(temp);
    } else {
      __ ldrw(temp, Address(a, rscratch2, Address::lsl(exact_log2(size))));
      __ decode_heap_oop(temp); // calls verify_oop
    }
    __ add(rscratch2, rscratch2, 1);
    __ b(loop);
    __ bind(end);
  }

  // Arguments:
  //   stub_id - is used to name the stub and identify all details of
  //             how to perform the copy.
  //
  //   entry - is assigned to the stub's post push entry point unless
  //           it is null
  //
  // Inputs:
  //   c_rarg0   - source array address
  //   c_rarg1   - destination array address
  //   c_rarg2   - element count, treated as ssize_t, can be zero
  //
  // If 'from' and/or 'to' are aligned on 4-byte boundaries, we let
  // the hardware handle it.  The two dwords within qwords that span
  // cache line boundaries will still be loaded and stored atomically.
  //
  // Side Effects: entry is set to the (post push) entry point so it
  //               can be used by the corresponding conjoint copy
  //               method
  //
  address generate_disjoint_copy(StubGenStubId stub_id, address *entry) {
    Register s = c_rarg0, d = c_rarg1, count = c_rarg2;
    RegSet saved_reg = RegSet::of(s, d, count);
    int size;
    bool aligned;
    bool is_oop;
    bool dest_uninitialized;
    switch (stub_id) {
    case jbyte_disjoint_arraycopy_id:
      size = sizeof(jbyte);
      aligned = false;
      is_oop = false;
      dest_uninitialized = false;
      break;
    case arrayof_jbyte_disjoint_arraycopy_id:
      size = sizeof(jbyte);
      aligned = true;
      is_oop = false;
      dest_uninitialized = false;
      break;
    case jshort_disjoint_arraycopy_id:
      size = sizeof(jshort);
      aligned = false;
      is_oop = false;
      dest_uninitialized = false;
      break;
    case arrayof_jshort_disjoint_arraycopy_id:
      size = sizeof(jshort);
      aligned = true;
      is_oop = false;
      dest_uninitialized = false;
      break;
    case jint_disjoint_arraycopy_id:
      size = sizeof(jint);
      aligned = false;
      is_oop = false;
      dest_uninitialized = false;
      break;
    case arrayof_jint_disjoint_arraycopy_id:
      size = sizeof(jint);
      aligned = true;
      is_oop = false;
      dest_uninitialized = false;
      break;
    case jlong_disjoint_arraycopy_id:
      // since this is always aligned we can (should!) use the same
      // stub as for case arrayof_jlong_disjoint_arraycopy
      ShouldNotReachHere();
      break;
    case arrayof_jlong_disjoint_arraycopy_id:
      size = sizeof(jlong);
      aligned = true;
      is_oop = false;
      dest_uninitialized = false;
      break;
    case oop_disjoint_arraycopy_id:
      size = UseCompressedOops ? sizeof (jint) : sizeof (jlong);
      aligned = !UseCompressedOops;
      is_oop = true;
      dest_uninitialized = false;
      break;
    case arrayof_oop_disjoint_arraycopy_id:
      size = UseCompressedOops ? sizeof (jint) : sizeof (jlong);
      aligned = !UseCompressedOops;
      is_oop = true;
      dest_uninitialized = false;
      break;
    case oop_disjoint_arraycopy_uninit_id:
      size = UseCompressedOops ? sizeof (jint) : sizeof (jlong);
      aligned = !UseCompressedOops;
      is_oop = true;
      dest_uninitialized = true;
      break;
    case arrayof_oop_disjoint_arraycopy_uninit_id:
      size = UseCompressedOops ? sizeof (jint) : sizeof (jlong);
      aligned = !UseCompressedOops;
      is_oop = true;
      dest_uninitialized = true;
      break;
    default:
      ShouldNotReachHere();
      break;
    }

    __ align(CodeEntryAlignment);
    StubCodeMark mark(this, stub_id);
    address start = __ pc();
    __ enter();

    if (entry != nullptr) {
      *entry = __ pc();
      // caller can pass a 64-bit byte count here (from Unsafe.copyMemory)
      BLOCK_COMMENT("Entry:");
    }

    DecoratorSet decorators = IN_HEAP | IS_ARRAY | ARRAYCOPY_DISJOINT;
    if (dest_uninitialized) {
      decorators |= IS_DEST_UNINITIALIZED;
    }
    if (aligned) {
      decorators |= ARRAYCOPY_ALIGNED;
    }

    BarrierSetAssembler *bs = BarrierSet::barrier_set()->barrier_set_assembler();
    bs->arraycopy_prologue(_masm, decorators, is_oop, s, d, count, saved_reg);

    if (is_oop) {
      // save regs before copy_memory
      __ push(RegSet::of(d, count), sp);
    }
    {
      // UnsafeMemoryAccess page error: continue after unsafe access
      bool add_entry = !is_oop && (!aligned || sizeof(jlong) == size);
      UnsafeMemoryAccessMark umam(this, add_entry, true);
      copy_memory(decorators, is_oop ? T_OBJECT : T_BYTE, aligned, s, d, count, size);
    }

    if (is_oop) {
      __ pop(RegSet::of(d, count), sp);
      if (VerifyOops)
        verify_oop_array(size, d, count, r16);
    }

    bs->arraycopy_epilogue(_masm, decorators, is_oop, d, count, rscratch1, RegSet());

    __ leave();
    __ mov(r0, zr); // return 0
    __ ret(lr);
    return start;
  }

  // Arguments:
  //   stub_id - is used to name the stub and identify all details of
  //             how to perform the copy.
  //
  //   nooverlap_target - identifes the (post push) entry for the
  //             corresponding disjoint copy routine which can be
  //             jumped to if the ranges do not actually overlap
  //
  //   entry - is assigned to the stub's post push entry point unless
  //           it is null
  //
  //
  // Inputs:
  //   c_rarg0   - source array address
  //   c_rarg1   - destination array address
  //   c_rarg2   - element count, treated as ssize_t, can be zero
  //
  // If 'from' and/or 'to' are aligned on 4-byte boundaries, we let
  // the hardware handle it.  The two dwords within qwords that span
  // cache line boundaries will still be loaded and stored atomically.
  //
  // Side Effects:
  //   entry is set to the no-overlap entry point so it can be used by
  //   some other conjoint copy method
  //
  address generate_conjoint_copy(StubGenStubId stub_id, address nooverlap_target, address *entry) {
    Register s = c_rarg0, d = c_rarg1, count = c_rarg2;
    RegSet saved_regs = RegSet::of(s, d, count);
    int size;
    bool aligned;
    bool is_oop;
    bool dest_uninitialized;
    switch (stub_id) {
    case jbyte_arraycopy_id:
      size = sizeof(jbyte);
      aligned = false;
      is_oop = false;
      dest_uninitialized = false;
      break;
    case arrayof_jbyte_arraycopy_id:
      size = sizeof(jbyte);
      aligned = true;
      is_oop = false;
      dest_uninitialized = false;
      break;
    case jshort_arraycopy_id:
      size = sizeof(jshort);
      aligned = false;
      is_oop = false;
      dest_uninitialized = false;
      break;
    case arrayof_jshort_arraycopy_id:
      size = sizeof(jshort);
      aligned = true;
      is_oop = false;
      dest_uninitialized = false;
      break;
    case jint_arraycopy_id:
      size = sizeof(jint);
      aligned = false;
      is_oop = false;
      dest_uninitialized = false;
      break;
    case arrayof_jint_arraycopy_id:
      size = sizeof(jint);
      aligned = true;
      is_oop = false;
      dest_uninitialized = false;
      break;
    case jlong_arraycopy_id:
      // since this is always aligned we can (should!) use the same
      // stub as for case arrayof_jlong_disjoint_arraycopy
      ShouldNotReachHere();
      break;
    case arrayof_jlong_arraycopy_id:
      size = sizeof(jlong);
      aligned = true;
      is_oop = false;
      dest_uninitialized = false;
      break;
    case oop_arraycopy_id:
      size = UseCompressedOops ? sizeof (jint) : sizeof (jlong);
      aligned = !UseCompressedOops;
      is_oop = true;
      dest_uninitialized = false;
      break;
    case arrayof_oop_arraycopy_id:
      size = UseCompressedOops ? sizeof (jint) : sizeof (jlong);
      aligned = !UseCompressedOops;
      is_oop = true;
      dest_uninitialized = false;
      break;
    case oop_arraycopy_uninit_id:
      size = UseCompressedOops ? sizeof (jint) : sizeof (jlong);
      aligned = !UseCompressedOops;
      is_oop = true;
      dest_uninitialized = true;
      break;
    case arrayof_oop_arraycopy_uninit_id:
      size = UseCompressedOops ? sizeof (jint) : sizeof (jlong);
      aligned = !UseCompressedOops;
      is_oop = true;
      dest_uninitialized = true;
      break;
    default:
      ShouldNotReachHere();
    }

    StubCodeMark mark(this, stub_id);
    address start = __ pc();
    __ enter();

    if (entry != nullptr) {
      *entry = __ pc();
      // caller can pass a 64-bit byte count here (from Unsafe.copyMemory)
      BLOCK_COMMENT("Entry:");
    }

    // use fwd copy when (d-s) above_equal (count*size)
    __ sub(rscratch1, d, s);
    __ cmp(rscratch1, count, Assembler::LSL, exact_log2(size));
    __ br(Assembler::HS, nooverlap_target);

    DecoratorSet decorators = IN_HEAP | IS_ARRAY;
    if (dest_uninitialized) {
      decorators |= IS_DEST_UNINITIALIZED;
    }
    if (aligned) {
      decorators |= ARRAYCOPY_ALIGNED;
    }

    BarrierSetAssembler *bs = BarrierSet::barrier_set()->barrier_set_assembler();
    bs->arraycopy_prologue(_masm, decorators, is_oop, s, d, count, saved_regs);

    if (is_oop) {
      // save regs before copy_memory
      __ push(RegSet::of(d, count), sp);
    }
    {
      // UnsafeMemoryAccess page error: continue after unsafe access
      bool add_entry = !is_oop && (!aligned || sizeof(jlong) == size);
      UnsafeMemoryAccessMark umam(this, add_entry, true);
      copy_memory(decorators, is_oop ? T_OBJECT : T_BYTE, aligned, s, d, count, -size);
    }
    if (is_oop) {
      __ pop(RegSet::of(d, count), sp);
      if (VerifyOops)
        verify_oop_array(size, d, count, r16);
    }
    bs->arraycopy_epilogue(_masm, decorators, is_oop, d, count, rscratch1, RegSet());
    __ leave();
    __ mov(r0, zr); // return 0
    __ ret(lr);
    return start;
  }

  // Helper for generating a dynamic type check.
  // Smashes rscratch1, rscratch2.
  void generate_type_check(Register sub_klass,
                           Register super_check_offset,
                           Register super_klass,
                           Register temp1,
                           Register temp2,
                           Register result,
                           Label& L_success) {
    assert_different_registers(sub_klass, super_check_offset, super_klass);

    BLOCK_COMMENT("type_check:");

    Label L_miss;

    __ check_klass_subtype_fast_path(sub_klass, super_klass, noreg,        &L_success, &L_miss, nullptr,
                                     super_check_offset);
    __ check_klass_subtype_slow_path(sub_klass, super_klass, temp1, temp2, &L_success, nullptr);

    // Fall through on failure!
    __ BIND(L_miss);
  }

  //
  //  Generate checkcasting array copy stub
  //
  //  Input:
  //    c_rarg0   - source array address
  //    c_rarg1   - destination array address
  //    c_rarg2   - element count, treated as ssize_t, can be zero
  //    c_rarg3   - size_t ckoff (super_check_offset)
  //    c_rarg4   - oop ckval (super_klass)
  //
  //  Output:
  //    r0 ==  0  -  success
  //    r0 == -1^K - failure, where K is partial transfer count
  //
  address generate_checkcast_copy(StubGenStubId stub_id, address *entry) {
    bool dest_uninitialized;
    switch (stub_id) {
    case checkcast_arraycopy_id:
      dest_uninitialized = false;
      break;
    case checkcast_arraycopy_uninit_id:
      dest_uninitialized = true;
      break;
    default:
      ShouldNotReachHere();
    }

    Label L_load_element, L_store_element, L_do_card_marks, L_done, L_done_pop;

    // Input registers (after setup_arg_regs)
    const Register from        = c_rarg0;   // source array address
    const Register to          = c_rarg1;   // destination array address
    const Register count       = c_rarg2;   // elementscount
    const Register ckoff       = c_rarg3;   // super_check_offset
    const Register ckval       = c_rarg4;   // super_klass

    RegSet wb_pre_saved_regs = RegSet::range(c_rarg0, c_rarg4);
    RegSet wb_post_saved_regs = RegSet::of(count);

    // Registers used as temps (r19, r20, r21, r22 are save-on-entry)
    const Register copied_oop  = r22;       // actual oop copied
    const Register count_save  = r21;       // orig elementscount
    const Register start_to    = r20;       // destination array start address
    const Register r19_klass   = r19;       // oop._klass

    // Registers used as gc temps (r5, r6, r7 are save-on-call)
    const Register gct1 = r5, gct2 = r6, gct3 = r7;

    //---------------------------------------------------------------
    // Assembler stub will be used for this call to arraycopy
    // if the two arrays are subtypes of Object[] but the
    // destination array type is not equal to or a supertype
    // of the source type.  Each element must be separately
    // checked.

    assert_different_registers(from, to, count, ckoff, ckval, start_to,
                               copied_oop, r19_klass, count_save);

    __ align(CodeEntryAlignment);
    StubCodeMark mark(this, stub_id);
    address start = __ pc();

    __ enter(); // required for proper stackwalking of RuntimeStub frame

#ifdef ASSERT
    // caller guarantees that the arrays really are different
    // otherwise, we would have to make conjoint checks
    { Label L;
      __ b(L);                  // conjoint check not yet implemented
      __ stop("checkcast_copy within a single array");
      __ bind(L);
    }
#endif //ASSERT

    // Caller of this entry point must set up the argument registers.
    if (entry != nullptr) {
      *entry = __ pc();
      BLOCK_COMMENT("Entry:");
    }

     // Empty array:  Nothing to do.
    __ cbz(count, L_done);
    __ push(RegSet::of(r19, r20, r21, r22), sp);

#ifdef ASSERT
    BLOCK_COMMENT("assert consistent ckoff/ckval");
    // The ckoff and ckval must be mutually consistent,
    // even though caller generates both.
    { Label L;
      int sco_offset = in_bytes(Klass::super_check_offset_offset());
      __ ldrw(start_to, Address(ckval, sco_offset));
      __ cmpw(ckoff, start_to);
      __ br(Assembler::EQ, L);
      __ stop("super_check_offset inconsistent");
      __ bind(L);
    }
#endif //ASSERT

    DecoratorSet decorators = IN_HEAP | IS_ARRAY | ARRAYCOPY_CHECKCAST | ARRAYCOPY_DISJOINT;
    bool is_oop = true;
    int element_size = UseCompressedOops ? 4 : 8;
    if (dest_uninitialized) {
      decorators |= IS_DEST_UNINITIALIZED;
    }

    BarrierSetAssembler *bs = BarrierSet::barrier_set()->barrier_set_assembler();
    bs->arraycopy_prologue(_masm, decorators, is_oop, from, to, count, wb_pre_saved_regs);

    // save the original count
    __ mov(count_save, count);

    // Copy from low to high addresses
    __ mov(start_to, to);              // Save destination array start address
    __ b(L_load_element);

    // ======== begin loop ========
    // (Loop is rotated; its entry is L_load_element.)
    // Loop control:
    //   for (; count != 0; count--) {
    //     copied_oop = load_heap_oop(from++);
    //     ... generate_type_check ...;
    //     store_heap_oop(to++, copied_oop);
    //   }
    __ align(OptoLoopAlignment);

    __ BIND(L_store_element);
    bs->copy_store_at(_masm, decorators, T_OBJECT, element_size,
                      __ post(to, element_size), copied_oop, noreg,
                      gct1, gct2, gct3);
    __ sub(count, count, 1);
    __ cbz(count, L_do_card_marks);

    // ======== loop entry is here ========
    __ BIND(L_load_element);
    bs->copy_load_at(_masm, decorators, T_OBJECT, element_size,
                     copied_oop, noreg, __ post(from, element_size),
                     gct1);
    __ cbz(copied_oop, L_store_element);

    __ load_klass(r19_klass, copied_oop);// query the object klass

    BLOCK_COMMENT("type_check:");
    generate_type_check(/*sub_klass*/r19_klass,
                        /*super_check_offset*/ckoff,
                        /*super_klass*/ckval,
                        /*r_array_base*/gct1,
                        /*temp2*/gct2,
                        /*result*/r10, L_store_element);

    // Fall through on failure!

    // ======== end loop ========

    // It was a real error; we must depend on the caller to finish the job.
    // Register count = remaining oops, count_orig = total oops.
    // Emit GC store barriers for the oops we have copied and report
    // their number to the caller.

    __ subs(count, count_save, count);     // K = partially copied oop count
    __ eon(count, count, zr);              // report (-1^K) to caller
    __ br(Assembler::EQ, L_done_pop);

    __ BIND(L_do_card_marks);
    bs->arraycopy_epilogue(_masm, decorators, is_oop, start_to, count_save, rscratch1, wb_post_saved_regs);

    __ bind(L_done_pop);
    __ pop(RegSet::of(r19, r20, r21, r22), sp);
    inc_counter_np(SharedRuntime::_checkcast_array_copy_ctr);

    __ bind(L_done);
    __ mov(r0, count);
    __ leave();
    __ ret(lr);

    return start;
  }

  // Perform range checks on the proposed arraycopy.
  // Kills temp, but nothing else.
  // Also, clean the sign bits of src_pos and dst_pos.
  void arraycopy_range_checks(Register src,     // source array oop (c_rarg0)
                              Register src_pos, // source position (c_rarg1)
                              Register dst,     // destination array oo (c_rarg2)
                              Register dst_pos, // destination position (c_rarg3)
                              Register length,
                              Register temp,
                              Label& L_failed) {
    BLOCK_COMMENT("arraycopy_range_checks:");

    assert_different_registers(rscratch1, temp);

    //  if (src_pos + length > arrayOop(src)->length())  FAIL;
    __ ldrw(rscratch1, Address(src, arrayOopDesc::length_offset_in_bytes()));
    __ addw(temp, length, src_pos);
    __ cmpw(temp, rscratch1);
    __ br(Assembler::HI, L_failed);

    //  if (dst_pos + length > arrayOop(dst)->length())  FAIL;
    __ ldrw(rscratch1, Address(dst, arrayOopDesc::length_offset_in_bytes()));
    __ addw(temp, length, dst_pos);
    __ cmpw(temp, rscratch1);
    __ br(Assembler::HI, L_failed);

    // Have to clean up high 32 bits of 'src_pos' and 'dst_pos'.
    __ movw(src_pos, src_pos);
    __ movw(dst_pos, dst_pos);

    BLOCK_COMMENT("arraycopy_range_checks done");
  }

  // These stubs get called from some dumb test routine.
  // I'll write them properly when they're called from
  // something that's actually doing something.
  static void fake_arraycopy_stub(address src, address dst, int count) {
    assert(count == 0, "huh?");
  }


  //
  //  Generate 'unsafe' array copy stub
  //  Though just as safe as the other stubs, it takes an unscaled
  //  size_t argument instead of an element count.
  //
  //  Input:
  //    c_rarg0   - source array address
  //    c_rarg1   - destination array address
  //    c_rarg2   - byte count, treated as ssize_t, can be zero
  //
  // Examines the alignment of the operands and dispatches
  // to a long, int, short, or byte copy loop.
  //
  address generate_unsafe_copy(address byte_copy_entry,
                               address short_copy_entry,
                               address int_copy_entry,
                               address long_copy_entry) {
    StubGenStubId stub_id = StubGenStubId::unsafe_arraycopy_id;

    Label L_long_aligned, L_int_aligned, L_short_aligned;
    Register s = c_rarg0, d = c_rarg1, count = c_rarg2;

    __ align(CodeEntryAlignment);
    StubCodeMark mark(this, stub_id);
    address start = __ pc();
    __ enter(); // required for proper stackwalking of RuntimeStub frame

    // bump this on entry, not on exit:
    inc_counter_np(SharedRuntime::_unsafe_array_copy_ctr);

    __ orr(rscratch1, s, d);
    __ orr(rscratch1, rscratch1, count);

    __ andr(rscratch1, rscratch1, BytesPerLong-1);
    __ cbz(rscratch1, L_long_aligned);
    __ andr(rscratch1, rscratch1, BytesPerInt-1);
    __ cbz(rscratch1, L_int_aligned);
    __ tbz(rscratch1, 0, L_short_aligned);
    __ b(RuntimeAddress(byte_copy_entry));

    __ BIND(L_short_aligned);
    __ lsr(count, count, LogBytesPerShort);  // size => short_count
    __ b(RuntimeAddress(short_copy_entry));
    __ BIND(L_int_aligned);
    __ lsr(count, count, LogBytesPerInt);    // size => int_count
    __ b(RuntimeAddress(int_copy_entry));
    __ BIND(L_long_aligned);
    __ lsr(count, count, LogBytesPerLong);   // size => long_count
    __ b(RuntimeAddress(long_copy_entry));

    return start;
  }

  //
  //  Generate generic array copy stubs
  //
  //  Input:
  //    c_rarg0    -  src oop
  //    c_rarg1    -  src_pos (32-bits)
  //    c_rarg2    -  dst oop
  //    c_rarg3    -  dst_pos (32-bits)
  //    c_rarg4    -  element count (32-bits)
  //
  //  Output:
  //    r0 ==  0  -  success
  //    r0 == -1^K - failure, where K is partial transfer count
  //
  address generate_generic_copy(address byte_copy_entry, address short_copy_entry,
                                address int_copy_entry, address oop_copy_entry,
                                address long_copy_entry, address checkcast_copy_entry) {
    StubGenStubId stub_id = StubGenStubId::generic_arraycopy_id;

    Label L_failed, L_objArray;
    Label L_copy_bytes, L_copy_shorts, L_copy_ints, L_copy_longs;

    // Input registers
    const Register src        = c_rarg0;  // source array oop
    const Register src_pos    = c_rarg1;  // source position
    const Register dst        = c_rarg2;  // destination array oop
    const Register dst_pos    = c_rarg3;  // destination position
    const Register length     = c_rarg4;


    // Registers used as temps
    const Register dst_klass  = c_rarg5;

    __ align(CodeEntryAlignment);

    StubCodeMark mark(this, stub_id);

    address start = __ pc();

    __ enter(); // required for proper stackwalking of RuntimeStub frame

    // bump this on entry, not on exit:
    inc_counter_np(SharedRuntime::_generic_array_copy_ctr);

    //-----------------------------------------------------------------------
    // Assembler stub will be used for this call to arraycopy
    // if the following conditions are met:
    //
    // (1) src and dst must not be null.
    // (2) src_pos must not be negative.
    // (3) dst_pos must not be negative.
    // (4) length  must not be negative.
    // (5) src klass and dst klass should be the same and not null.
    // (6) src and dst should be arrays.
    // (7) src_pos + length must not exceed length of src.
    // (8) dst_pos + length must not exceed length of dst.
    //

    //  if (src == nullptr) return -1;
    __ cbz(src, L_failed);

    //  if (src_pos < 0) return -1;
    __ tbnz(src_pos, 31, L_failed);  // i.e. sign bit set

    //  if (dst == nullptr) return -1;
    __ cbz(dst, L_failed);

    //  if (dst_pos < 0) return -1;
    __ tbnz(dst_pos, 31, L_failed);  // i.e. sign bit set

    // registers used as temp
    const Register scratch_length    = r16; // elements count to copy
    const Register scratch_src_klass = r17; // array klass
    const Register lh                = r15; // layout helper

    //  if (length < 0) return -1;
    __ movw(scratch_length, length);        // length (elements count, 32-bits value)
    __ tbnz(scratch_length, 31, L_failed);  // i.e. sign bit set

    __ load_klass(scratch_src_klass, src);
#ifdef ASSERT
    //  assert(src->klass() != nullptr);
    {
      BLOCK_COMMENT("assert klasses not null {");
      Label L1, L2;
      __ cbnz(scratch_src_klass, L2);   // it is broken if klass is null
      __ bind(L1);
      __ stop("broken null klass");
      __ bind(L2);
      __ load_klass(rscratch1, dst);
      __ cbz(rscratch1, L1);     // this would be broken also
      BLOCK_COMMENT("} assert klasses not null done");
    }
#endif

    // Load layout helper (32-bits)
    //
    //  |array_tag|     | header_size | element_type |     |log2_element_size|
    // 32        30    24            16              8     2                 0
    //
    //   array_tag: typeArray = 0x3, objArray = 0x2, non-array = 0x0
    //

    const int lh_offset = in_bytes(Klass::layout_helper_offset());

    // Handle objArrays completely differently...
    const jint objArray_lh = Klass::array_layout_helper(T_OBJECT);
    __ ldrw(lh, Address(scratch_src_klass, lh_offset));
    __ movw(rscratch1, objArray_lh);
    __ eorw(rscratch2, lh, rscratch1);
    __ cbzw(rscratch2, L_objArray);

    //  if (src->klass() != dst->klass()) return -1;
    __ load_klass(rscratch2, dst);
    __ eor(rscratch2, rscratch2, scratch_src_klass);
    __ cbnz(rscratch2, L_failed);

    //  if (!src->is_Array()) return -1;
    __ tbz(lh, 31, L_failed);  // i.e. (lh >= 0)

    // At this point, it is known to be a typeArray (array_tag 0x3).
#ifdef ASSERT
    {
      BLOCK_COMMENT("assert primitive array {");
      Label L;
      __ movw(rscratch2, Klass::_lh_array_tag_type_value << Klass::_lh_array_tag_shift);
      __ cmpw(lh, rscratch2);
      __ br(Assembler::GE, L);
      __ stop("must be a primitive array");
      __ bind(L);
      BLOCK_COMMENT("} assert primitive array done");
    }
#endif

    arraycopy_range_checks(src, src_pos, dst, dst_pos, scratch_length,
                           rscratch2, L_failed);

    // TypeArrayKlass
    //
    // src_addr = (src + array_header_in_bytes()) + (src_pos << log2elemsize);
    // dst_addr = (dst + array_header_in_bytes()) + (dst_pos << log2elemsize);
    //

    const Register rscratch1_offset = rscratch1;    // array offset
    const Register r15_elsize = lh; // element size

    __ ubfx(rscratch1_offset, lh, Klass::_lh_header_size_shift,
           exact_log2(Klass::_lh_header_size_mask+1));   // array_offset
    __ add(src, src, rscratch1_offset);           // src array offset
    __ add(dst, dst, rscratch1_offset);           // dst array offset
    BLOCK_COMMENT("choose copy loop based on element size");

    // next registers should be set before the jump to corresponding stub
    const Register from     = c_rarg0;  // source array address
    const Register to       = c_rarg1;  // destination array address
    const Register count    = c_rarg2;  // elements count

    // 'from', 'to', 'count' registers should be set in such order
    // since they are the same as 'src', 'src_pos', 'dst'.

    assert(Klass::_lh_log2_element_size_shift == 0, "fix this code");

    // The possible values of elsize are 0-3, i.e. exact_log2(element
    // size in bytes).  We do a simple bitwise binary search.
  __ BIND(L_copy_bytes);
    __ tbnz(r15_elsize, 1, L_copy_ints);
    __ tbnz(r15_elsize, 0, L_copy_shorts);
    __ lea(from, Address(src, src_pos));// src_addr
    __ lea(to,   Address(dst, dst_pos));// dst_addr
    __ movw(count, scratch_length); // length
    __ b(RuntimeAddress(byte_copy_entry));

  __ BIND(L_copy_shorts);
    __ lea(from, Address(src, src_pos, Address::lsl(1)));// src_addr
    __ lea(to,   Address(dst, dst_pos, Address::lsl(1)));// dst_addr
    __ movw(count, scratch_length); // length
    __ b(RuntimeAddress(short_copy_entry));

  __ BIND(L_copy_ints);
    __ tbnz(r15_elsize, 0, L_copy_longs);
    __ lea(from, Address(src, src_pos, Address::lsl(2)));// src_addr
    __ lea(to,   Address(dst, dst_pos, Address::lsl(2)));// dst_addr
    __ movw(count, scratch_length); // length
    __ b(RuntimeAddress(int_copy_entry));

  __ BIND(L_copy_longs);
#ifdef ASSERT
    {
      BLOCK_COMMENT("assert long copy {");
      Label L;
      __ andw(lh, lh, Klass::_lh_log2_element_size_mask); // lh -> r15_elsize
      __ cmpw(r15_elsize, LogBytesPerLong);
      __ br(Assembler::EQ, L);
      __ stop("must be long copy, but elsize is wrong");
      __ bind(L);
      BLOCK_COMMENT("} assert long copy done");
    }
#endif
    __ lea(from, Address(src, src_pos, Address::lsl(3)));// src_addr
    __ lea(to,   Address(dst, dst_pos, Address::lsl(3)));// dst_addr
    __ movw(count, scratch_length); // length
    __ b(RuntimeAddress(long_copy_entry));

    // ObjArrayKlass
  __ BIND(L_objArray);
    // live at this point:  scratch_src_klass, scratch_length, src[_pos], dst[_pos]

    Label L_plain_copy, L_checkcast_copy;
    //  test array classes for subtyping
    __ load_klass(r15, dst);
    __ cmp(scratch_src_klass, r15); // usual case is exact equality
    __ br(Assembler::NE, L_checkcast_copy);

    // Identically typed arrays can be copied without element-wise checks.
    arraycopy_range_checks(src, src_pos, dst, dst_pos, scratch_length,
                           rscratch2, L_failed);

    __ lea(from, Address(src, src_pos, Address::lsl(LogBytesPerHeapOop)));
    __ add(from, from, arrayOopDesc::base_offset_in_bytes(T_OBJECT));
    __ lea(to, Address(dst, dst_pos, Address::lsl(LogBytesPerHeapOop)));
    __ add(to, to, arrayOopDesc::base_offset_in_bytes(T_OBJECT));
    __ movw(count, scratch_length); // length
  __ BIND(L_plain_copy);
    __ b(RuntimeAddress(oop_copy_entry));

  __ BIND(L_checkcast_copy);
    // live at this point:  scratch_src_klass, scratch_length, r15 (dst_klass)
    {
      // Before looking at dst.length, make sure dst is also an objArray.
      __ ldrw(rscratch1, Address(r15, lh_offset));
      __ movw(rscratch2, objArray_lh);
      __ eorw(rscratch1, rscratch1, rscratch2);
      __ cbnzw(rscratch1, L_failed);

      // It is safe to examine both src.length and dst.length.
      arraycopy_range_checks(src, src_pos, dst, dst_pos, scratch_length,
                             r15, L_failed);

      __ load_klass(dst_klass, dst); // reload

      // Marshal the base address arguments now, freeing registers.
      __ lea(from, Address(src, src_pos, Address::lsl(LogBytesPerHeapOop)));
      __ add(from, from, arrayOopDesc::base_offset_in_bytes(T_OBJECT));
      __ lea(to, Address(dst, dst_pos, Address::lsl(LogBytesPerHeapOop)));
      __ add(to, to, arrayOopDesc::base_offset_in_bytes(T_OBJECT));
      __ movw(count, length);           // length (reloaded)
      Register sco_temp = c_rarg3;      // this register is free now
      assert_different_registers(from, to, count, sco_temp,
                                 dst_klass, scratch_src_klass);
      // assert_clean_int(count, sco_temp);

      // Generate the type check.
      const int sco_offset = in_bytes(Klass::super_check_offset_offset());
      __ ldrw(sco_temp, Address(dst_klass, sco_offset));

      // Smashes rscratch1, rscratch2
      generate_type_check(scratch_src_klass, sco_temp, dst_klass, /*temps*/ noreg, noreg, noreg,
                          L_plain_copy);

      // Fetch destination element klass from the ObjArrayKlass header.
      int ek_offset = in_bytes(ObjArrayKlass::element_klass_offset());
      __ ldr(dst_klass, Address(dst_klass, ek_offset));
      __ ldrw(sco_temp, Address(dst_klass, sco_offset));

      // the checkcast_copy loop needs two extra arguments:
      assert(c_rarg3 == sco_temp, "#3 already in place");
      // Set up arguments for checkcast_copy_entry.
      __ mov(c_rarg4, dst_klass);  // dst.klass.element_klass
      __ b(RuntimeAddress(checkcast_copy_entry));
    }

  __ BIND(L_failed);
    __ mov(r0, -1);
    __ leave();   // required for proper stackwalking of RuntimeStub frame
    __ ret(lr);

    return start;
  }

  //
  // Generate stub for array fill. If "aligned" is true, the
  // "to" address is assumed to be heapword aligned.
  //
  // Arguments for generated stub:
  //   to:    c_rarg0
  //   value: c_rarg1
  //   count: c_rarg2 treated as signed
  //
  address generate_fill(StubGenStubId stub_id) {
    BasicType t;
    bool aligned;

    switch (stub_id) {
    case jbyte_fill_id:
      t = T_BYTE;
      aligned = false;
      break;
    case jshort_fill_id:
      t = T_SHORT;
      aligned = false;
      break;
    case jint_fill_id:
      t = T_INT;
      aligned = false;
      break;
    case arrayof_jbyte_fill_id:
      t = T_BYTE;
      aligned = true;
      break;
    case arrayof_jshort_fill_id:
      t = T_SHORT;
      aligned = true;
      break;
    case arrayof_jint_fill_id:
      t = T_INT;
      aligned = true;
      break;
    default:
      ShouldNotReachHere();
    };

    __ align(CodeEntryAlignment);
    StubCodeMark mark(this, stub_id);
    address start = __ pc();

    BLOCK_COMMENT("Entry:");

    const Register to        = c_rarg0;  // source array address
    const Register value     = c_rarg1;  // value
    const Register count     = c_rarg2;  // elements count

    const Register bz_base = r10;        // base for block_zero routine
    const Register cnt_words = r11;      // temp register

    __ enter();

    Label L_fill_elements, L_exit1;

    int shift = -1;
    switch (t) {
      case T_BYTE:
        shift = 0;
        __ cmpw(count, 8 >> shift); // Short arrays (< 8 bytes) fill by element
        __ bfi(value, value, 8, 8);   // 8 bit -> 16 bit
        __ bfi(value, value, 16, 16); // 16 bit -> 32 bit
        __ br(Assembler::LO, L_fill_elements);
        break;
      case T_SHORT:
        shift = 1;
        __ cmpw(count, 8 >> shift); // Short arrays (< 8 bytes) fill by element
        __ bfi(value, value, 16, 16); // 16 bit -> 32 bit
        __ br(Assembler::LO, L_fill_elements);
        break;
      case T_INT:
        shift = 2;
        __ cmpw(count, 8 >> shift); // Short arrays (< 8 bytes) fill by element
        __ br(Assembler::LO, L_fill_elements);
        break;
      default: ShouldNotReachHere();
    }

    // Align source address at 8 bytes address boundary.
    Label L_skip_align1, L_skip_align2, L_skip_align4;
    if (!aligned) {
      switch (t) {
        case T_BYTE:
          // One byte misalignment happens only for byte arrays.
          __ tbz(to, 0, L_skip_align1);
          __ strb(value, Address(__ post(to, 1)));
          __ subw(count, count, 1);
          __ bind(L_skip_align1);
          // Fallthrough
        case T_SHORT:
          // Two bytes misalignment happens only for byte and short (char) arrays.
          __ tbz(to, 1, L_skip_align2);
          __ strh(value, Address(__ post(to, 2)));
          __ subw(count, count, 2 >> shift);
          __ bind(L_skip_align2);
          // Fallthrough
        case T_INT:
          // Align to 8 bytes, we know we are 4 byte aligned to start.
          __ tbz(to, 2, L_skip_align4);
          __ strw(value, Address(__ post(to, 4)));
          __ subw(count, count, 4 >> shift);
          __ bind(L_skip_align4);
          break;
        default: ShouldNotReachHere();
      }
    }

    //
    //  Fill large chunks
    //
    __ lsrw(cnt_words, count, 3 - shift); // number of words
    __ bfi(value, value, 32, 32);         // 32 bit -> 64 bit
    __ subw(count, count, cnt_words, Assembler::LSL, 3 - shift);
    if (UseBlockZeroing) {
      Label non_block_zeroing, rest;
      // If the fill value is zero we can use the fast zero_words().
      __ cbnz(value, non_block_zeroing);
      __ mov(bz_base, to);
      __ add(to, to, cnt_words, Assembler::LSL, LogBytesPerWord);
      address tpc = __ zero_words(bz_base, cnt_words);
      if (tpc == nullptr) {
        fatal("CodeCache is full at generate_fill");
      }
      __ b(rest);
      __ bind(non_block_zeroing);
      __ fill_words(to, cnt_words, value);
      __ bind(rest);
    } else {
      __ fill_words(to, cnt_words, value);
    }

    // Remaining count is less than 8 bytes. Fill it by a single store.
    // Note that the total length is no less than 8 bytes.
    if (t == T_BYTE || t == T_SHORT) {
      Label L_exit1;
      __ cbzw(count, L_exit1);
      __ add(to, to, count, Assembler::LSL, shift); // points to the end
      __ str(value, Address(to, -8));    // overwrite some elements
      __ bind(L_exit1);
      __ leave();
      __ ret(lr);
    }

    // Handle copies less than 8 bytes.
    Label L_fill_2, L_fill_4, L_exit2;
    __ bind(L_fill_elements);
    switch (t) {
      case T_BYTE:
        __ tbz(count, 0, L_fill_2);
        __ strb(value, Address(__ post(to, 1)));
        __ bind(L_fill_2);
        __ tbz(count, 1, L_fill_4);
        __ strh(value, Address(__ post(to, 2)));
        __ bind(L_fill_4);
        __ tbz(count, 2, L_exit2);
        __ strw(value, Address(to));
        break;
      case T_SHORT:
        __ tbz(count, 0, L_fill_4);
        __ strh(value, Address(__ post(to, 2)));
        __ bind(L_fill_4);
        __ tbz(count, 1, L_exit2);
        __ strw(value, Address(to));
        break;
      case T_INT:
        __ cbzw(count, L_exit2);
        __ strw(value, Address(to));
        break;
      default: ShouldNotReachHere();
    }
    __ bind(L_exit2);
    __ leave();
    __ ret(lr);
    return start;
  }

  address generate_data_cache_writeback() {
    const Register line        = c_rarg0;  // address of line to write back

    __ align(CodeEntryAlignment);

    StubGenStubId stub_id = StubGenStubId::data_cache_writeback_id;
    StubCodeMark mark(this, stub_id);

    address start = __ pc();
    __ enter();
    __ cache_wb(Address(line, 0));
    __ leave();
    __ ret(lr);

    return start;
  }

  address generate_data_cache_writeback_sync() {
    const Register is_pre     = c_rarg0;  // pre or post sync

    __ align(CodeEntryAlignment);

    StubGenStubId stub_id = StubGenStubId::data_cache_writeback_sync_id;
    StubCodeMark mark(this, stub_id);

    // pre wbsync is a no-op
    // post wbsync translates to an sfence

    Label skip;
    address start = __ pc();
    __ enter();
    __ cbnz(is_pre, skip);
    __ cache_wbsync(false);
    __ bind(skip);
    __ leave();
    __ ret(lr);

    return start;
  }

  void generate_arraycopy_stubs() {
    address entry;
    address entry_jbyte_arraycopy;
    address entry_jshort_arraycopy;
    address entry_jint_arraycopy;
    address entry_oop_arraycopy;
    address entry_jlong_arraycopy;
    address entry_checkcast_arraycopy;

    generate_copy_longs(StubGenStubId::copy_byte_f_id, IN_HEAP | IS_ARRAY, copy_f, r0, r1, r15);
    generate_copy_longs(StubGenStubId::copy_byte_b_id, IN_HEAP | IS_ARRAY, copy_b, r0, r1, r15);

    generate_copy_longs(StubGenStubId::copy_oop_f_id, IN_HEAP | IS_ARRAY, copy_obj_f, r0, r1, r15);
    generate_copy_longs(StubGenStubId::copy_oop_b_id, IN_HEAP | IS_ARRAY, copy_obj_b, r0, r1, r15);

    generate_copy_longs(StubGenStubId::copy_oop_uninit_f_id, IN_HEAP | IS_ARRAY | IS_DEST_UNINITIALIZED, copy_obj_uninit_f, r0, r1, r15);
    generate_copy_longs(StubGenStubId::copy_oop_uninit_b_id, IN_HEAP | IS_ARRAY | IS_DEST_UNINITIALIZED, copy_obj_uninit_b, r0, r1, r15);

    StubRoutines::aarch64::_zero_blocks = generate_zero_blocks();

    //*** jbyte
    // Always need aligned and unaligned versions
    StubRoutines::_jbyte_disjoint_arraycopy         = generate_disjoint_copy(StubGenStubId::jbyte_disjoint_arraycopy_id, &entry);
    StubRoutines::_jbyte_arraycopy                  = generate_conjoint_copy(StubGenStubId::jbyte_arraycopy_id, entry, &entry_jbyte_arraycopy);
    StubRoutines::_arrayof_jbyte_disjoint_arraycopy = generate_disjoint_copy(StubGenStubId::arrayof_jbyte_disjoint_arraycopy_id, &entry);
    StubRoutines::_arrayof_jbyte_arraycopy          = generate_conjoint_copy(StubGenStubId::arrayof_jbyte_arraycopy_id, entry, nullptr);

    //*** jshort
    // Always need aligned and unaligned versions
    StubRoutines::_jshort_disjoint_arraycopy         = generate_disjoint_copy(StubGenStubId::jshort_disjoint_arraycopy_id, &entry);
    StubRoutines::_jshort_arraycopy                  = generate_conjoint_copy(StubGenStubId::jshort_arraycopy_id, entry, &entry_jshort_arraycopy);
    StubRoutines::_arrayof_jshort_disjoint_arraycopy = generate_disjoint_copy(StubGenStubId::arrayof_jshort_disjoint_arraycopy_id, &entry);
    StubRoutines::_arrayof_jshort_arraycopy          = generate_conjoint_copy(StubGenStubId::arrayof_jshort_arraycopy_id, entry, nullptr);

    //*** jint
    // Aligned versions
    StubRoutines::_arrayof_jint_disjoint_arraycopy = generate_disjoint_copy(StubGenStubId::arrayof_jint_disjoint_arraycopy_id, &entry);
    StubRoutines::_arrayof_jint_arraycopy          = generate_conjoint_copy(StubGenStubId::arrayof_jint_arraycopy_id, entry, &entry_jint_arraycopy);
    // In 64 bit we need both aligned and unaligned versions of jint arraycopy.
    // entry_jint_arraycopy always points to the unaligned version
    StubRoutines::_jint_disjoint_arraycopy         = generate_disjoint_copy(StubGenStubId::jint_disjoint_arraycopy_id, &entry);
    StubRoutines::_jint_arraycopy                  = generate_conjoint_copy(StubGenStubId::jint_arraycopy_id, entry, &entry_jint_arraycopy);

    //*** jlong
    // It is always aligned
    StubRoutines::_arrayof_jlong_disjoint_arraycopy = generate_disjoint_copy(StubGenStubId::arrayof_jlong_disjoint_arraycopy_id, &entry);
    StubRoutines::_arrayof_jlong_arraycopy          = generate_conjoint_copy(StubGenStubId::arrayof_jlong_arraycopy_id, entry, &entry_jlong_arraycopy);
    StubRoutines::_jlong_disjoint_arraycopy         = StubRoutines::_arrayof_jlong_disjoint_arraycopy;
    StubRoutines::_jlong_arraycopy                  = StubRoutines::_arrayof_jlong_arraycopy;

    //*** oops
    {
      // With compressed oops we need unaligned versions; notice that
      // we overwrite entry_oop_arraycopy.
      bool aligned = !UseCompressedOops;

      StubRoutines::_arrayof_oop_disjoint_arraycopy
        = generate_disjoint_copy(StubGenStubId::arrayof_oop_disjoint_arraycopy_id, &entry);
      StubRoutines::_arrayof_oop_arraycopy
        = generate_conjoint_copy(StubGenStubId::arrayof_oop_arraycopy_id, entry, &entry_oop_arraycopy);
      // Aligned versions without pre-barriers
      StubRoutines::_arrayof_oop_disjoint_arraycopy_uninit
        = generate_disjoint_copy(StubGenStubId::arrayof_oop_disjoint_arraycopy_uninit_id, &entry);
      StubRoutines::_arrayof_oop_arraycopy_uninit
        = generate_conjoint_copy(StubGenStubId::arrayof_oop_arraycopy_uninit_id, entry, nullptr);
    }

    StubRoutines::_oop_disjoint_arraycopy            = StubRoutines::_arrayof_oop_disjoint_arraycopy;
    StubRoutines::_oop_arraycopy                     = StubRoutines::_arrayof_oop_arraycopy;
    StubRoutines::_oop_disjoint_arraycopy_uninit     = StubRoutines::_arrayof_oop_disjoint_arraycopy_uninit;
    StubRoutines::_oop_arraycopy_uninit              = StubRoutines::_arrayof_oop_arraycopy_uninit;

    StubRoutines::_checkcast_arraycopy        = generate_checkcast_copy(StubGenStubId::checkcast_arraycopy_id, &entry_checkcast_arraycopy);
    StubRoutines::_checkcast_arraycopy_uninit = generate_checkcast_copy(StubGenStubId::checkcast_arraycopy_uninit_id, nullptr);

    StubRoutines::_unsafe_arraycopy    = generate_unsafe_copy(entry_jbyte_arraycopy,
                                                              entry_jshort_arraycopy,
                                                              entry_jint_arraycopy,
                                                              entry_jlong_arraycopy);

    StubRoutines::_generic_arraycopy   = generate_generic_copy(entry_jbyte_arraycopy,
                                                               entry_jshort_arraycopy,
                                                               entry_jint_arraycopy,
                                                               entry_oop_arraycopy,
                                                               entry_jlong_arraycopy,
                                                               entry_checkcast_arraycopy);

    StubRoutines::_jbyte_fill = generate_fill(StubGenStubId::jbyte_fill_id);
    StubRoutines::_jshort_fill = generate_fill(StubGenStubId::jshort_fill_id);
    StubRoutines::_jint_fill = generate_fill(StubGenStubId::jint_fill_id);
    StubRoutines::_arrayof_jbyte_fill = generate_fill(StubGenStubId::arrayof_jbyte_fill_id);
    StubRoutines::_arrayof_jshort_fill = generate_fill(StubGenStubId::arrayof_jshort_fill_id);
    StubRoutines::_arrayof_jint_fill = generate_fill(StubGenStubId::arrayof_jint_fill_id);
  }

  void generate_math_stubs() { Unimplemented(); }

  // Arguments:
  //
  // Inputs:
  //   c_rarg0   - source byte array address
  //   c_rarg1   - destination byte array address
  //   c_rarg2   - K (key) in little endian int array
  //
  address generate_aescrypt_encryptBlock() {
    __ align(CodeEntryAlignment);
    StubGenStubId stub_id = StubGenStubId::aescrypt_encryptBlock_id;
    StubCodeMark mark(this, stub_id);

    const Register from        = c_rarg0;  // source array address
    const Register to          = c_rarg1;  // destination array address
    const Register key         = c_rarg2;  // key array address
    const Register keylen      = rscratch1;

    address start = __ pc();
    __ enter();

    __ ldrw(keylen, Address(key, arrayOopDesc::length_offset_in_bytes() - arrayOopDesc::base_offset_in_bytes(T_INT)));

    __ aesenc_loadkeys(key, keylen);
    __ aesecb_encrypt(from, to, keylen);

    __ mov(r0, 0);

    __ leave();
    __ ret(lr);

    return start;
  }

  // Arguments:
  //
  // Inputs:
  //   c_rarg0   - source byte array address
  //   c_rarg1   - destination byte array address
  //   c_rarg2   - K (key) in little endian int array
  //
  address generate_aescrypt_decryptBlock() {
    assert(UseAES, "need AES cryptographic extension support");
    __ align(CodeEntryAlignment);
    StubGenStubId stub_id = StubGenStubId::aescrypt_decryptBlock_id;
    StubCodeMark mark(this, stub_id);
    Label L_doLast;

    const Register from        = c_rarg0;  // source array address
    const Register to          = c_rarg1;  // destination array address
    const Register key         = c_rarg2;  // key array address
    const Register keylen      = rscratch1;

    address start = __ pc();
    __ enter(); // required for proper stackwalking of RuntimeStub frame

    __ ldrw(keylen, Address(key, arrayOopDesc::length_offset_in_bytes() - arrayOopDesc::base_offset_in_bytes(T_INT)));

    __ aesecb_decrypt(from, to, key, keylen);

    __ mov(r0, 0);

    __ leave();
    __ ret(lr);

    return start;
  }

  // Arguments:
  //
  // Inputs:
  //   c_rarg0   - source byte array address
  //   c_rarg1   - destination byte array address
  //   c_rarg2   - K (key) in little endian int array
  //   c_rarg3   - r vector byte array address
  //   c_rarg4   - input length
  //
  // Output:
  //   x0        - input length
  //
  address generate_cipherBlockChaining_encryptAESCrypt() {
    assert(UseAES, "need AES cryptographic extension support");
    __ align(CodeEntryAlignment);
    StubGenStubId stub_id = StubGenStubId::cipherBlockChaining_encryptAESCrypt_id;
    StubCodeMark mark(this, stub_id);

    Label L_loadkeys_44, L_loadkeys_52, L_aes_loop, L_rounds_44, L_rounds_52;

    const Register from        = c_rarg0;  // source array address
    const Register to          = c_rarg1;  // destination array address
    const Register key         = c_rarg2;  // key array address
    const Register rvec        = c_rarg3;  // r byte array initialized from initvector array address
                                           // and left with the results of the last encryption block
    const Register len_reg     = c_rarg4;  // src len (must be multiple of blocksize 16)
    const Register keylen      = rscratch1;

    address start = __ pc();

      __ enter();

      __ movw(rscratch2, len_reg);

      __ ldrw(keylen, Address(key, arrayOopDesc::length_offset_in_bytes() - arrayOopDesc::base_offset_in_bytes(T_INT)));

      __ ld1(v0, __ T16B, rvec);

      __ cmpw(keylen, 52);
      __ br(Assembler::CC, L_loadkeys_44);
      __ br(Assembler::EQ, L_loadkeys_52);

      __ ld1(v17, v18, __ T16B, __ post(key, 32));
      __ rev32(v17, __ T16B, v17);
      __ rev32(v18, __ T16B, v18);
    __ BIND(L_loadkeys_52);
      __ ld1(v19, v20, __ T16B, __ post(key, 32));
      __ rev32(v19, __ T16B, v19);
      __ rev32(v20, __ T16B, v20);
    __ BIND(L_loadkeys_44);
      __ ld1(v21, v22, v23, v24, __ T16B, __ post(key, 64));
      __ rev32(v21, __ T16B, v21);
      __ rev32(v22, __ T16B, v22);
      __ rev32(v23, __ T16B, v23);
      __ rev32(v24, __ T16B, v24);
      __ ld1(v25, v26, v27, v28, __ T16B, __ post(key, 64));
      __ rev32(v25, __ T16B, v25);
      __ rev32(v26, __ T16B, v26);
      __ rev32(v27, __ T16B, v27);
      __ rev32(v28, __ T16B, v28);
      __ ld1(v29, v30, v31, __ T16B, key);
      __ rev32(v29, __ T16B, v29);
      __ rev32(v30, __ T16B, v30);
      __ rev32(v31, __ T16B, v31);

    __ BIND(L_aes_loop);
      __ ld1(v1, __ T16B, __ post(from, 16));
      __ eor(v0, __ T16B, v0, v1);

      __ br(Assembler::CC, L_rounds_44);
      __ br(Assembler::EQ, L_rounds_52);

      __ aese(v0, v17); __ aesmc(v0, v0);
      __ aese(v0, v18); __ aesmc(v0, v0);
    __ BIND(L_rounds_52);
      __ aese(v0, v19); __ aesmc(v0, v0);
      __ aese(v0, v20); __ aesmc(v0, v0);
    __ BIND(L_rounds_44);
      __ aese(v0, v21); __ aesmc(v0, v0);
      __ aese(v0, v22); __ aesmc(v0, v0);
      __ aese(v0, v23); __ aesmc(v0, v0);
      __ aese(v0, v24); __ aesmc(v0, v0);
      __ aese(v0, v25); __ aesmc(v0, v0);
      __ aese(v0, v26); __ aesmc(v0, v0);
      __ aese(v0, v27); __ aesmc(v0, v0);
      __ aese(v0, v28); __ aesmc(v0, v0);
      __ aese(v0, v29); __ aesmc(v0, v0);
      __ aese(v0, v30);
      __ eor(v0, __ T16B, v0, v31);

      __ st1(v0, __ T16B, __ post(to, 16));

      __ subw(len_reg, len_reg, 16);
      __ cbnzw(len_reg, L_aes_loop);

      __ st1(v0, __ T16B, rvec);

      __ mov(r0, rscratch2);

      __ leave();
      __ ret(lr);

      return start;
  }

  // Arguments:
  //
  // Inputs:
  //   c_rarg0   - source byte array address
  //   c_rarg1   - destination byte array address
  //   c_rarg2   - K (key) in little endian int array
  //   c_rarg3   - r vector byte array address
  //   c_rarg4   - input length
  //
  // Output:
  //   r0        - input length
  //
  address generate_cipherBlockChaining_decryptAESCrypt() {
    assert(UseAES, "need AES cryptographic extension support");
    __ align(CodeEntryAlignment);
    StubGenStubId stub_id = StubGenStubId::cipherBlockChaining_decryptAESCrypt_id;
    StubCodeMark mark(this, stub_id);

    Label L_loadkeys_44, L_loadkeys_52, L_aes_loop, L_rounds_44, L_rounds_52;

    const Register from        = c_rarg0;  // source array address
    const Register to          = c_rarg1;  // destination array address
    const Register key         = c_rarg2;  // key array address
    const Register rvec        = c_rarg3;  // r byte array initialized from initvector array address
                                           // and left with the results of the last encryption block
    const Register len_reg     = c_rarg4;  // src len (must be multiple of blocksize 16)
    const Register keylen      = rscratch1;

    address start = __ pc();

      __ enter();

      __ movw(rscratch2, len_reg);

      __ ldrw(keylen, Address(key, arrayOopDesc::length_offset_in_bytes() - arrayOopDesc::base_offset_in_bytes(T_INT)));

      __ ld1(v2, __ T16B, rvec);

      __ ld1(v31, __ T16B, __ post(key, 16));
      __ rev32(v31, __ T16B, v31);

      __ cmpw(keylen, 52);
      __ br(Assembler::CC, L_loadkeys_44);
      __ br(Assembler::EQ, L_loadkeys_52);

      __ ld1(v17, v18, __ T16B, __ post(key, 32));
      __ rev32(v17, __ T16B, v17);
      __ rev32(v18, __ T16B, v18);
    __ BIND(L_loadkeys_52);
      __ ld1(v19, v20, __ T16B, __ post(key, 32));
      __ rev32(v19, __ T16B, v19);
      __ rev32(v20, __ T16B, v20);
    __ BIND(L_loadkeys_44);
      __ ld1(v21, v22, v23, v24, __ T16B, __ post(key, 64));
      __ rev32(v21, __ T16B, v21);
      __ rev32(v22, __ T16B, v22);
      __ rev32(v23, __ T16B, v23);
      __ rev32(v24, __ T16B, v24);
      __ ld1(v25, v26, v27, v28, __ T16B, __ post(key, 64));
      __ rev32(v25, __ T16B, v25);
      __ rev32(v26, __ T16B, v26);
      __ rev32(v27, __ T16B, v27);
      __ rev32(v28, __ T16B, v28);
      __ ld1(v29, v30, __ T16B, key);
      __ rev32(v29, __ T16B, v29);
      __ rev32(v30, __ T16B, v30);

    __ BIND(L_aes_loop);
      __ ld1(v0, __ T16B, __ post(from, 16));
      __ orr(v1, __ T16B, v0, v0);

      __ br(Assembler::CC, L_rounds_44);
      __ br(Assembler::EQ, L_rounds_52);

      __ aesd(v0, v17); __ aesimc(v0, v0);
      __ aesd(v0, v18); __ aesimc(v0, v0);
    __ BIND(L_rounds_52);
      __ aesd(v0, v19); __ aesimc(v0, v0);
      __ aesd(v0, v20); __ aesimc(v0, v0);
    __ BIND(L_rounds_44);
      __ aesd(v0, v21); __ aesimc(v0, v0);
      __ aesd(v0, v22); __ aesimc(v0, v0);
      __ aesd(v0, v23); __ aesimc(v0, v0);
      __ aesd(v0, v24); __ aesimc(v0, v0);
      __ aesd(v0, v25); __ aesimc(v0, v0);
      __ aesd(v0, v26); __ aesimc(v0, v0);
      __ aesd(v0, v27); __ aesimc(v0, v0);
      __ aesd(v0, v28); __ aesimc(v0, v0);
      __ aesd(v0, v29); __ aesimc(v0, v0);
      __ aesd(v0, v30);
      __ eor(v0, __ T16B, v0, v31);
      __ eor(v0, __ T16B, v0, v2);

      __ st1(v0, __ T16B, __ post(to, 16));
      __ orr(v2, __ T16B, v1, v1);

      __ subw(len_reg, len_reg, 16);
      __ cbnzw(len_reg, L_aes_loop);

      __ st1(v2, __ T16B, rvec);

      __ mov(r0, rscratch2);

      __ leave();
      __ ret(lr);

    return start;
  }

  // Big-endian 128-bit + 64-bit -> 128-bit addition.
  // Inputs: 128-bits. in is preserved.
  // The least-significant 64-bit word is in the upper dword of each vector.
  // inc (the 64-bit increment) is preserved. Its lower dword must be zero.
  // Output: result
  void be_add_128_64(FloatRegister result, FloatRegister in,
                     FloatRegister inc, FloatRegister tmp) {
    assert_different_registers(result, tmp, inc);

    __ addv(result, __ T2D, in, inc);      // Add inc to the least-significant dword of
                                           // input
    __ cm(__ HI, tmp, __ T2D, inc, result);// Check for result overflowing
    __ ext(tmp, __ T16B, tmp, tmp, 0x08);  // Swap LSD of comparison result to MSD and
                                           // MSD == 0 (must be!) to LSD
    __ subv(result, __ T2D, result, tmp);  // Subtract -1 from MSD if there was an overflow
  }

  // CTR AES crypt.
  // Arguments:
  //
  // Inputs:
  //   c_rarg0   - source byte array address
  //   c_rarg1   - destination byte array address
  //   c_rarg2   - K (key) in little endian int array
  //   c_rarg3   - counter vector byte array address
  //   c_rarg4   - input length
  //   c_rarg5   - saved encryptedCounter start
  //   c_rarg6   - saved used length
  //
  // Output:
  //   r0       - input length
  //
  address generate_counterMode_AESCrypt() {
    const Register in = c_rarg0;
    const Register out = c_rarg1;
    const Register key = c_rarg2;
    const Register counter = c_rarg3;
    const Register saved_len = c_rarg4, len = r10;
    const Register saved_encrypted_ctr = c_rarg5;
    const Register used_ptr = c_rarg6, used = r12;

    const Register offset = r7;
    const Register keylen = r11;

    const unsigned char block_size = 16;
    const int bulk_width = 4;
    // NB: bulk_width can be 4 or 8. 8 gives slightly faster
    // performance with larger data sizes, but it also means that the
    // fast path isn't used until you have at least 8 blocks, and up
    // to 127 bytes of data will be executed on the slow path. For
    // that reason, and also so as not to blow away too much icache, 4
    // blocks seems like a sensible compromise.

    // Algorithm:
    //
    //    if (len == 0) {
    //        goto DONE;
    //    }
    //    int result = len;
    //    do {
    //        if (used >= blockSize) {
    //            if (len >= bulk_width * blockSize) {
    //                CTR_large_block();
    //                if (len == 0)
    //                    goto DONE;
    //            }
    //            for (;;) {
    //                16ByteVector v0 = counter;
    //                embeddedCipher.encryptBlock(v0, 0, encryptedCounter, 0);
    //                used = 0;
    //                if (len < blockSize)
    //                    break;    /* goto NEXT */
    //                16ByteVector v1 = load16Bytes(in, offset);
    //                v1 = v1 ^ encryptedCounter;
    //                store16Bytes(out, offset);
    //                used = blockSize;
    //                offset += blockSize;
    //                len -= blockSize;
    //                if (len == 0)
    //                    goto DONE;
    //            }
    //        }
    //      NEXT:
    //        out[outOff++] = (byte)(in[inOff++] ^ encryptedCounter[used++]);
    //        len--;
    //    } while (len != 0);
    //  DONE:
    //    return result;
    //
    // CTR_large_block()
    //    Wide bulk encryption of whole blocks.

    __ align(CodeEntryAlignment);
    StubGenStubId stub_id = StubGenStubId::counterMode_AESCrypt_id;
    StubCodeMark mark(this, stub_id);
    const address start = __ pc();
    __ enter();

    Label DONE, CTR_large_block, large_block_return;
    __ ldrw(used, Address(used_ptr));
    __ cbzw(saved_len, DONE);

    __ mov(len, saved_len);
    __ mov(offset, 0);

    // Compute #rounds for AES based on the length of the key array
    __ ldrw(keylen, Address(key, arrayOopDesc::length_offset_in_bytes() - arrayOopDesc::base_offset_in_bytes(T_INT)));

    __ aesenc_loadkeys(key, keylen);

    {
      Label L_CTR_loop, NEXT;

      __ bind(L_CTR_loop);

      __ cmp(used, block_size);
      __ br(__ LO, NEXT);

      // Maybe we have a lot of data
      __ subsw(rscratch1, len, bulk_width * block_size);
      __ br(__ HS, CTR_large_block);
      __ BIND(large_block_return);
      __ cbzw(len, DONE);

      // Setup the counter
      __ movi(v4, __ T4S, 0);
      __ movi(v5, __ T4S, 1);
      __ ins(v4, __ S, v5, 2, 2); // v4 contains { 0, 1 }

      // 128-bit big-endian increment
      __ ld1(v0, __ T16B, counter);
      __ rev64(v16, __ T16B, v0);
      be_add_128_64(v16, v16, v4, /*tmp*/v5);
      __ rev64(v16, __ T16B, v16);
      __ st1(v16, __ T16B, counter);
      // Previous counter value is in v0
      // v4 contains { 0, 1 }

      {
        // We have fewer than bulk_width blocks of data left. Encrypt
        // them one by one until there is less than a full block
        // remaining, being careful to save both the encrypted counter
        // and the counter.

        Label inner_loop;
        __ bind(inner_loop);
        // Counter to encrypt is in v0
        __ aesecb_encrypt(noreg, noreg, keylen);
        __ st1(v0, __ T16B, saved_encrypted_ctr);

        // Do we have a remaining full block?

        __ mov(used, 0);
        __ cmp(len, block_size);
        __ br(__ LO, NEXT);

        // Yes, we have a full block
        __ ldrq(v1, Address(in, offset));
        __ eor(v1, __ T16B, v1, v0);
        __ strq(v1, Address(out, offset));
        __ mov(used, block_size);
        __ add(offset, offset, block_size);

        __ subw(len, len, block_size);
        __ cbzw(len, DONE);

        // Increment the counter, store it back
        __ orr(v0, __ T16B, v16, v16);
        __ rev64(v16, __ T16B, v16);
        be_add_128_64(v16, v16, v4, /*tmp*/v5);
        __ rev64(v16, __ T16B, v16);
        __ st1(v16, __ T16B, counter); // Save the incremented counter back

        __ b(inner_loop);
      }

      __ BIND(NEXT);

      // Encrypt a single byte, and loop.
      // We expect this to be a rare event.
      __ ldrb(rscratch1, Address(in, offset));
      __ ldrb(rscratch2, Address(saved_encrypted_ctr, used));
      __ eor(rscratch1, rscratch1, rscratch2);
      __ strb(rscratch1, Address(out, offset));
      __ add(offset, offset, 1);
      __ add(used, used, 1);
      __ subw(len, len,1);
      __ cbnzw(len, L_CTR_loop);
    }

    __ bind(DONE);
    __ strw(used, Address(used_ptr));
    __ mov(r0, saved_len);

    __ leave(); // required for proper stackwalking of RuntimeStub frame
    __ ret(lr);

    // Bulk encryption

    __ BIND (CTR_large_block);
    assert(bulk_width == 4 || bulk_width == 8, "must be");

    if (bulk_width == 8) {
      __ sub(sp, sp, 4 * 16);
      __ st1(v12, v13, v14, v15, __ T16B, Address(sp));
    }
    __ sub(sp, sp, 4 * 16);
    __ st1(v8, v9, v10, v11, __ T16B, Address(sp));
    RegSet saved_regs = (RegSet::of(in, out, offset)
                         + RegSet::of(saved_encrypted_ctr, used_ptr, len));
    __ push(saved_regs, sp);
    __ andr(len, len, -16 * bulk_width);  // 8/4 encryptions, 16 bytes per encryption
    __ add(in, in, offset);
    __ add(out, out, offset);

    // Keys should already be loaded into the correct registers

    __ ld1(v0, __ T16B, counter); // v0 contains the first counter
    __ rev64(v16, __ T16B, v0); // v16 contains byte-reversed counter

    // AES/CTR loop
    {
      Label L_CTR_loop;
      __ BIND(L_CTR_loop);

      // Setup the counters
      __ movi(v8, __ T4S, 0);
      __ movi(v9, __ T4S, 1);
      __ ins(v8, __ S, v9, 2, 2); // v8 contains { 0, 1 }

      for (int i = 0; i < bulk_width; i++) {
        FloatRegister v0_ofs = as_FloatRegister(v0->encoding() + i);
        __ rev64(v0_ofs, __ T16B, v16);
        be_add_128_64(v16, v16, v8, /*tmp*/v9);
      }

      __ ld1(v8, v9, v10, v11, __ T16B, __ post(in, 4 * 16));

      // Encrypt the counters
      __ aesecb_encrypt(noreg, noreg, keylen, v0, bulk_width);

      if (bulk_width == 8) {
        __ ld1(v12, v13, v14, v15, __ T16B, __ post(in, 4 * 16));
      }

      // XOR the encrypted counters with the inputs
      for (int i = 0; i < bulk_width; i++) {
        FloatRegister v0_ofs = as_FloatRegister(v0->encoding() + i);
        FloatRegister v8_ofs = as_FloatRegister(v8->encoding() + i);
        __ eor(v0_ofs, __ T16B, v0_ofs, v8_ofs);
      }

      // Write the encrypted data
      __ st1(v0, v1, v2, v3, __ T16B, __ post(out, 4 * 16));
      if (bulk_width == 8) {
        __ st1(v4, v5, v6, v7, __ T16B, __ post(out, 4 * 16));
      }

      __ subw(len, len, 16 * bulk_width);
      __ cbnzw(len, L_CTR_loop);
    }

    // Save the counter back where it goes
    __ rev64(v16, __ T16B, v16);
    __ st1(v16, __ T16B, counter);

    __ pop(saved_regs, sp);

    __ ld1(v8, v9, v10, v11, __ T16B, __ post(sp, 4 * 16));
    if (bulk_width == 8) {
      __ ld1(v12, v13, v14, v15, __ T16B, __ post(sp, 4 * 16));
    }

    __ andr(rscratch1, len, -16 * bulk_width);
    __ sub(len, len, rscratch1);
    __ add(offset, offset, rscratch1);
    __ mov(used, 16);
    __ strw(used, Address(used_ptr));
    __ b(large_block_return);

    return start;
  }

  // Vector AES Galois Counter Mode implementation. Parameters:
  //
  // in = c_rarg0
  // len = c_rarg1
  // ct = c_rarg2 - ciphertext that ghash will read (in for encrypt, out for decrypt)
  // out = c_rarg3
  // key = c_rarg4
  // state = c_rarg5 - GHASH.state
  // subkeyHtbl = c_rarg6 - powers of H
  // counter = c_rarg7 - 16 bytes of CTR
  // return - number of processed bytes
  address generate_galoisCounterMode_AESCrypt() {
    address ghash_polynomial = __ pc();
    __ emit_int64(0x87);  // The low-order bits of the field
                          // polynomial (i.e. p = z^7+z^2+z+1)
                          // repeated in the low and high parts of a
                          // 128-bit vector
    __ emit_int64(0x87);

    __ align(CodeEntryAlignment);
    StubGenStubId stub_id = StubGenStubId::galoisCounterMode_AESCrypt_id;
    StubCodeMark mark(this, stub_id);
    address start = __ pc();
    __ enter();

    const Register in = c_rarg0;
    const Register len = c_rarg1;
    const Register ct = c_rarg2;
    const Register out = c_rarg3;
    // and updated with the incremented counter in the end

    const Register key = c_rarg4;
    const Register state = c_rarg5;

    const Register subkeyHtbl = c_rarg6;

    const Register counter = c_rarg7;

    const Register keylen = r10;
    // Save state before entering routine
    __ sub(sp, sp, 4 * 16);
    __ st1(v12, v13, v14, v15, __ T16B, Address(sp));
    __ sub(sp, sp, 4 * 16);
    __ st1(v8, v9, v10, v11, __ T16B, Address(sp));

    // __ andr(len, len, -512);
    __ andr(len, len, -16 * 8);  // 8 encryptions, 16 bytes per encryption
    __ str(len, __ pre(sp, -2 * wordSize));

    Label DONE;
    __ cbz(len, DONE);

    // Compute #rounds for AES based on the length of the key array
    __ ldrw(keylen, Address(key, arrayOopDesc::length_offset_in_bytes() - arrayOopDesc::base_offset_in_bytes(T_INT)));

    __ aesenc_loadkeys(key, keylen);
    __ ld1(v0, __ T16B, counter); // v0 contains the first counter
    __ rev32(v16, __ T16B, v0); // v16 contains byte-reversed counter

    // AES/CTR loop
    {
      Label L_CTR_loop;
      __ BIND(L_CTR_loop);

      // Setup the counters
      __ movi(v8, __ T4S, 0);
      __ movi(v9, __ T4S, 1);
      __ ins(v8, __ S, v9, 3, 3); // v8 contains { 0, 0, 0, 1 }

      assert(v0->encoding() < v8->encoding(), "");
      for (int i = v0->encoding(); i < v8->encoding(); i++) {
        FloatRegister f = as_FloatRegister(i);
        __ rev32(f, __ T16B, v16);
        __ addv(v16, __ T4S, v16, v8);
      }

      __ ld1(v8, v9, v10, v11, __ T16B, __ post(in, 4 * 16));

      // Encrypt the counters
      __ aesecb_encrypt(noreg, noreg, keylen, v0, /*unrolls*/8);

      __ ld1(v12, v13, v14, v15, __ T16B, __ post(in, 4 * 16));

      // XOR the encrypted counters with the inputs
      for (int i = 0; i < 8; i++) {
        FloatRegister v0_ofs = as_FloatRegister(v0->encoding() + i);
        FloatRegister v8_ofs = as_FloatRegister(v8->encoding() + i);
        __ eor(v0_ofs, __ T16B, v0_ofs, v8_ofs);
      }
      __ st1(v0, v1, v2, v3, __ T16B, __ post(out, 4 * 16));
      __ st1(v4, v5, v6, v7, __ T16B, __ post(out, 4 * 16));

      __ subw(len, len, 16 * 8);
      __ cbnzw(len, L_CTR_loop);
    }

    __ rev32(v16, __ T16B, v16);
    __ st1(v16, __ T16B, counter);

    __ ldr(len, Address(sp));
    __ lsr(len, len, exact_log2(16));  // We want the count of blocks

    // GHASH/CTR loop
    __ ghash_processBlocks_wide(ghash_polynomial, state, subkeyHtbl, ct,
                                len, /*unrolls*/4);

#ifdef ASSERT
    { Label L;
      __ cmp(len, (unsigned char)0);
      __ br(Assembler::EQ, L);
      __ stop("stubGenerator: abort");
      __ bind(L);
  }
#endif

  __ bind(DONE);
    // Return the number of bytes processed
    __ ldr(r0, __ post(sp, 2 * wordSize));

    __ ld1(v8, v9, v10, v11, __ T16B, __ post(sp, 4 * 16));
    __ ld1(v12, v13, v14, v15, __ T16B, __ post(sp, 4 * 16));

    __ leave(); // required for proper stackwalking of RuntimeStub frame
    __ ret(lr);
     return start;
  }

  class Cached64Bytes {
  private:
    MacroAssembler *_masm;
    Register _regs[8];

  public:
    Cached64Bytes(MacroAssembler *masm, RegSet rs): _masm(masm) {
      assert(rs.size() == 8, "%u registers are used to cache 16 4-byte data", rs.size());
      auto it = rs.begin();
      for (auto &r: _regs) {
        r = *it;
        ++it;
      }
    }

    void gen_loads(Register base) {
      for (int i = 0; i < 8; i += 2) {
        __ ldp(_regs[i], _regs[i + 1], Address(base, 8 * i));
      }
    }

    // Generate code extracting i-th unsigned word (4 bytes) from cached 64 bytes.
    void extract_u32(Register dest, int i) {
      __ ubfx(dest, _regs[i / 2], 32 * (i % 2), 32);
    }
  };

  // Utility routines for md5.
  // Clobbers r10 and r11.
  void md5_FF(Cached64Bytes& reg_cache, Register r1, Register r2, Register r3, Register r4,
              int k, int s, int t) {
    Register rscratch3 = r10;
    Register rscratch4 = r11;

    __ eorw(rscratch3, r3, r4);
    __ movw(rscratch2, t);
    __ andw(rscratch3, rscratch3, r2);
    __ addw(rscratch4, r1, rscratch2);
    reg_cache.extract_u32(rscratch1, k);
    __ eorw(rscratch3, rscratch3, r4);
    __ addw(rscratch4, rscratch4, rscratch1);
    __ addw(rscratch3, rscratch3, rscratch4);
    __ rorw(rscratch2, rscratch3, 32 - s);
    __ addw(r1, rscratch2, r2);
  }

  void md5_GG(Cached64Bytes& reg_cache, Register r1, Register r2, Register r3, Register r4,
              int k, int s, int t) {
    Register rscratch3 = r10;
    Register rscratch4 = r11;

    reg_cache.extract_u32(rscratch1, k);
    __ movw(rscratch2, t);
    __ addw(rscratch4, r1, rscratch2);
    __ addw(rscratch4, rscratch4, rscratch1);
    __ bicw(rscratch2, r3, r4);
    __ andw(rscratch3, r2, r4);
    __ addw(rscratch2, rscratch2, rscratch4);
    __ addw(rscratch2, rscratch2, rscratch3);
    __ rorw(rscratch2, rscratch2, 32 - s);
    __ addw(r1, rscratch2, r2);
  }

  void md5_HH(Cached64Bytes& reg_cache, Register r1, Register r2, Register r3, Register r4,
              int k, int s, int t) {
    Register rscratch3 = r10;
    Register rscratch4 = r11;

    __ eorw(rscratch3, r3, r4);
    __ movw(rscratch2, t);
    __ addw(rscratch4, r1, rscratch2);
    reg_cache.extract_u32(rscratch1, k);
    __ eorw(rscratch3, rscratch3, r2);
    __ addw(rscratch4, rscratch4, rscratch1);
    __ addw(rscratch3, rscratch3, rscratch4);
    __ rorw(rscratch2, rscratch3, 32 - s);
    __ addw(r1, rscratch2, r2);
  }

  void md5_II(Cached64Bytes& reg_cache, Register r1, Register r2, Register r3, Register r4,
              int k, int s, int t) {
    Register rscratch3 = r10;
    Register rscratch4 = r11;

    __ movw(rscratch3, t);
    __ ornw(rscratch2, r2, r4);
    __ addw(rscratch4, r1, rscratch3);
    reg_cache.extract_u32(rscratch1, k);
    __ eorw(rscratch3, rscratch2, r3);
    __ addw(rscratch4, rscratch4, rscratch1);
    __ addw(rscratch3, rscratch3, rscratch4);
    __ rorw(rscratch2, rscratch3, 32 - s);
    __ addw(r1, rscratch2, r2);
  }

  // Arguments:
  //
  // Inputs:
  //   c_rarg0   - byte[]  source+offset
  //   c_rarg1   - int[]   SHA.state
  //   c_rarg2   - int     offset
  //   c_rarg3   - int     limit
  //
  address generate_md5_implCompress(StubGenStubId stub_id) {
    bool multi_block;
    switch (stub_id) {
    case md5_implCompress_id:
      multi_block = false;
      break;
    case md5_implCompressMB_id:
      multi_block = true;
      break;
    default:
      ShouldNotReachHere();
    }
    __ align(CodeEntryAlignment);

    StubCodeMark mark(this, stub_id);
    address start = __ pc();

    Register buf       = c_rarg0;
    Register state     = c_rarg1;
    Register ofs       = c_rarg2;
    Register limit     = c_rarg3;
    Register a         = r4;
    Register b         = r5;
    Register c         = r6;
    Register d         = r7;
    Register rscratch3 = r10;
    Register rscratch4 = r11;

    Register state_regs[2] = { r12, r13 };
    RegSet saved_regs = RegSet::range(r16, r22) - r18_tls;
    Cached64Bytes reg_cache(_masm, RegSet::of(r14, r15) + saved_regs);  // using 8 registers

    __ push(saved_regs, sp);

    __ ldp(state_regs[0], state_regs[1], Address(state));
    __ ubfx(a, state_regs[0],  0, 32);
    __ ubfx(b, state_regs[0], 32, 32);
    __ ubfx(c, state_regs[1],  0, 32);
    __ ubfx(d, state_regs[1], 32, 32);

    Label md5_loop;
    __ BIND(md5_loop);

    reg_cache.gen_loads(buf);

    // Round 1
    md5_FF(reg_cache, a, b, c, d,  0,  7, 0xd76aa478);
    md5_FF(reg_cache, d, a, b, c,  1, 12, 0xe8c7b756);
    md5_FF(reg_cache, c, d, a, b,  2, 17, 0x242070db);
    md5_FF(reg_cache, b, c, d, a,  3, 22, 0xc1bdceee);
    md5_FF(reg_cache, a, b, c, d,  4,  7, 0xf57c0faf);
    md5_FF(reg_cache, d, a, b, c,  5, 12, 0x4787c62a);
    md5_FF(reg_cache, c, d, a, b,  6, 17, 0xa8304613);
    md5_FF(reg_cache, b, c, d, a,  7, 22, 0xfd469501);
    md5_FF(reg_cache, a, b, c, d,  8,  7, 0x698098d8);
    md5_FF(reg_cache, d, a, b, c,  9, 12, 0x8b44f7af);
    md5_FF(reg_cache, c, d, a, b, 10, 17, 0xffff5bb1);
    md5_FF(reg_cache, b, c, d, a, 11, 22, 0x895cd7be);
    md5_FF(reg_cache, a, b, c, d, 12,  7, 0x6b901122);
    md5_FF(reg_cache, d, a, b, c, 13, 12, 0xfd987193);
    md5_FF(reg_cache, c, d, a, b, 14, 17, 0xa679438e);
    md5_FF(reg_cache, b, c, d, a, 15, 22, 0x49b40821);

    // Round 2
    md5_GG(reg_cache, a, b, c, d,  1,  5, 0xf61e2562);
    md5_GG(reg_cache, d, a, b, c,  6,  9, 0xc040b340);
    md5_GG(reg_cache, c, d, a, b, 11, 14, 0x265e5a51);
    md5_GG(reg_cache, b, c, d, a,  0, 20, 0xe9b6c7aa);
    md5_GG(reg_cache, a, b, c, d,  5,  5, 0xd62f105d);
    md5_GG(reg_cache, d, a, b, c, 10,  9, 0x02441453);
    md5_GG(reg_cache, c, d, a, b, 15, 14, 0xd8a1e681);
    md5_GG(reg_cache, b, c, d, a,  4, 20, 0xe7d3fbc8);
    md5_GG(reg_cache, a, b, c, d,  9,  5, 0x21e1cde6);
    md5_GG(reg_cache, d, a, b, c, 14,  9, 0xc33707d6);
    md5_GG(reg_cache, c, d, a, b,  3, 14, 0xf4d50d87);
    md5_GG(reg_cache, b, c, d, a,  8, 20, 0x455a14ed);
    md5_GG(reg_cache, a, b, c, d, 13,  5, 0xa9e3e905);
    md5_GG(reg_cache, d, a, b, c,  2,  9, 0xfcefa3f8);
    md5_GG(reg_cache, c, d, a, b,  7, 14, 0x676f02d9);
    md5_GG(reg_cache, b, c, d, a, 12, 20, 0x8d2a4c8a);

    // Round 3
    md5_HH(reg_cache, a, b, c, d,  5,  4, 0xfffa3942);
    md5_HH(reg_cache, d, a, b, c,  8, 11, 0x8771f681);
    md5_HH(reg_cache, c, d, a, b, 11, 16, 0x6d9d6122);
    md5_HH(reg_cache, b, c, d, a, 14, 23, 0xfde5380c);
    md5_HH(reg_cache, a, b, c, d,  1,  4, 0xa4beea44);
    md5_HH(reg_cache, d, a, b, c,  4, 11, 0x4bdecfa9);
    md5_HH(reg_cache, c, d, a, b,  7, 16, 0xf6bb4b60);
    md5_HH(reg_cache, b, c, d, a, 10, 23, 0xbebfbc70);
    md5_HH(reg_cache, a, b, c, d, 13,  4, 0x289b7ec6);
    md5_HH(reg_cache, d, a, b, c,  0, 11, 0xeaa127fa);
    md5_HH(reg_cache, c, d, a, b,  3, 16, 0xd4ef3085);
    md5_HH(reg_cache, b, c, d, a,  6, 23, 0x04881d05);
    md5_HH(reg_cache, a, b, c, d,  9,  4, 0xd9d4d039);
    md5_HH(reg_cache, d, a, b, c, 12, 11, 0xe6db99e5);
    md5_HH(reg_cache, c, d, a, b, 15, 16, 0x1fa27cf8);
    md5_HH(reg_cache, b, c, d, a,  2, 23, 0xc4ac5665);

    // Round 4
    md5_II(reg_cache, a, b, c, d,  0,  6, 0xf4292244);
    md5_II(reg_cache, d, a, b, c,  7, 10, 0x432aff97);
    md5_II(reg_cache, c, d, a, b, 14, 15, 0xab9423a7);
    md5_II(reg_cache, b, c, d, a,  5, 21, 0xfc93a039);
    md5_II(reg_cache, a, b, c, d, 12,  6, 0x655b59c3);
    md5_II(reg_cache, d, a, b, c,  3, 10, 0x8f0ccc92);
    md5_II(reg_cache, c, d, a, b, 10, 15, 0xffeff47d);
    md5_II(reg_cache, b, c, d, a,  1, 21, 0x85845dd1);
    md5_II(reg_cache, a, b, c, d,  8,  6, 0x6fa87e4f);
    md5_II(reg_cache, d, a, b, c, 15, 10, 0xfe2ce6e0);
    md5_II(reg_cache, c, d, a, b,  6, 15, 0xa3014314);
    md5_II(reg_cache, b, c, d, a, 13, 21, 0x4e0811a1);
    md5_II(reg_cache, a, b, c, d,  4,  6, 0xf7537e82);
    md5_II(reg_cache, d, a, b, c, 11, 10, 0xbd3af235);
    md5_II(reg_cache, c, d, a, b,  2, 15, 0x2ad7d2bb);
    md5_II(reg_cache, b, c, d, a,  9, 21, 0xeb86d391);

    __ addw(a, state_regs[0], a);
    __ ubfx(rscratch2, state_regs[0], 32, 32);
    __ addw(b, rscratch2, b);
    __ addw(c, state_regs[1], c);
    __ ubfx(rscratch4, state_regs[1], 32, 32);
    __ addw(d, rscratch4, d);

    __ orr(state_regs[0], a, b, Assembler::LSL, 32);
    __ orr(state_regs[1], c, d, Assembler::LSL, 32);

    if (multi_block) {
      __ add(buf, buf, 64);
      __ add(ofs, ofs, 64);
      __ cmp(ofs, limit);
      __ br(Assembler::LE, md5_loop);
      __ mov(c_rarg0, ofs); // return ofs
    }

    // write hash values back in the correct order
    __ stp(state_regs[0], state_regs[1], Address(state));

    __ pop(saved_regs, sp);

    __ ret(lr);

    return start;
  }

  // Arguments:
  //
  // Inputs:
  //   c_rarg0   - byte[]  source+offset
  //   c_rarg1   - int[]   SHA.state
  //   c_rarg2   - int     offset
  //   c_rarg3   - int     limit
  //
  address generate_sha1_implCompress(StubGenStubId stub_id) {
    bool multi_block;
    switch (stub_id) {
    case sha1_implCompress_id:
      multi_block = false;
      break;
    case sha1_implCompressMB_id:
      multi_block = true;
      break;
    default:
      ShouldNotReachHere();
    }

    __ align(CodeEntryAlignment);

    StubCodeMark mark(this, stub_id);
    address start = __ pc();

    Register buf   = c_rarg0;
    Register state = c_rarg1;
    Register ofs   = c_rarg2;
    Register limit = c_rarg3;

    Label keys;
    Label sha1_loop;

    // load the keys into v0..v3
    __ adr(rscratch1, keys);
    __ ld4r(v0, v1, v2, v3, __ T4S, Address(rscratch1));
    // load 5 words state into v6, v7
    __ ldrq(v6, Address(state, 0));
    __ ldrs(v7, Address(state, 16));


    __ BIND(sha1_loop);
    // load 64 bytes of data into v16..v19
    __ ld1(v16, v17, v18, v19, __ T4S, multi_block ? __ post(buf, 64) : buf);
    __ rev32(v16, __ T16B, v16);
    __ rev32(v17, __ T16B, v17);
    __ rev32(v18, __ T16B, v18);
    __ rev32(v19, __ T16B, v19);

    // do the sha1
    __ addv(v4, __ T4S, v16, v0);
    __ orr(v20, __ T16B, v6, v6);

    FloatRegister d0 = v16;
    FloatRegister d1 = v17;
    FloatRegister d2 = v18;
    FloatRegister d3 = v19;

    for (int round = 0; round < 20; round++) {
      FloatRegister tmp1 = (round & 1) ? v4 : v5;
      FloatRegister tmp2 = (round & 1) ? v21 : v22;
      FloatRegister tmp3 = round ? ((round & 1) ? v22 : v21) : v7;
      FloatRegister tmp4 = (round & 1) ? v5 : v4;
      FloatRegister key = (round < 4) ? v0 : ((round < 9) ? v1 : ((round < 14) ? v2 : v3));

      if (round < 16) __ sha1su0(d0, __ T4S, d1, d2);
      if (round < 19) __ addv(tmp1, __ T4S, d1, key);
      __ sha1h(tmp2, __ T4S, v20);
      if (round < 5)
        __ sha1c(v20, __ T4S, tmp3, tmp4);
      else if (round < 10 || round >= 15)
        __ sha1p(v20, __ T4S, tmp3, tmp4);
      else
        __ sha1m(v20, __ T4S, tmp3, tmp4);
      if (round < 16) __ sha1su1(d0, __ T4S, d3);

      tmp1 = d0; d0 = d1; d1 = d2; d2 = d3; d3 = tmp1;
    }

    __ addv(v7, __ T2S, v7, v21);
    __ addv(v6, __ T4S, v6, v20);

    if (multi_block) {
      __ add(ofs, ofs, 64);
      __ cmp(ofs, limit);
      __ br(Assembler::LE, sha1_loop);
      __ mov(c_rarg0, ofs); // return ofs
    }

    __ strq(v6, Address(state, 0));
    __ strs(v7, Address(state, 16));

    __ ret(lr);

    __ bind(keys);
    __ emit_int32(0x5a827999);
    __ emit_int32(0x6ed9eba1);
    __ emit_int32(0x8f1bbcdc);
    __ emit_int32(0xca62c1d6);

    return start;
  }


  // Arguments:
  //
  // Inputs:
  //   c_rarg0   - byte[]  source+offset
  //   c_rarg1   - int[]   SHA.state
  //   c_rarg2   - int     offset
  //   c_rarg3   - int     limit
  //
  address generate_sha256_implCompress(StubGenStubId stub_id) {
    bool multi_block;
    switch (stub_id) {
    case sha256_implCompress_id:
      multi_block = false;
      break;
    case sha256_implCompressMB_id:
      multi_block = true;
      break;
    default:
      ShouldNotReachHere();
    }

    static const uint32_t round_consts[64] = {
      0x428a2f98, 0x71374491, 0xb5c0fbcf, 0xe9b5dba5,
      0x3956c25b, 0x59f111f1, 0x923f82a4, 0xab1c5ed5,
      0xd807aa98, 0x12835b01, 0x243185be, 0x550c7dc3,
      0x72be5d74, 0x80deb1fe, 0x9bdc06a7, 0xc19bf174,
      0xe49b69c1, 0xefbe4786, 0x0fc19dc6, 0x240ca1cc,
      0x2de92c6f, 0x4a7484aa, 0x5cb0a9dc, 0x76f988da,
      0x983e5152, 0xa831c66d, 0xb00327c8, 0xbf597fc7,
      0xc6e00bf3, 0xd5a79147, 0x06ca6351, 0x14292967,
      0x27b70a85, 0x2e1b2138, 0x4d2c6dfc, 0x53380d13,
      0x650a7354, 0x766a0abb, 0x81c2c92e, 0x92722c85,
      0xa2bfe8a1, 0xa81a664b, 0xc24b8b70, 0xc76c51a3,
      0xd192e819, 0xd6990624, 0xf40e3585, 0x106aa070,
      0x19a4c116, 0x1e376c08, 0x2748774c, 0x34b0bcb5,
      0x391c0cb3, 0x4ed8aa4a, 0x5b9cca4f, 0x682e6ff3,
      0x748f82ee, 0x78a5636f, 0x84c87814, 0x8cc70208,
      0x90befffa, 0xa4506ceb, 0xbef9a3f7, 0xc67178f2,
    };

    __ align(CodeEntryAlignment);

    StubCodeMark mark(this, stub_id);
    address start = __ pc();

    Register buf   = c_rarg0;
    Register state = c_rarg1;
    Register ofs   = c_rarg2;
    Register limit = c_rarg3;

    Label sha1_loop;

    __ stpd(v8, v9, __ pre(sp, -32));
    __ stpd(v10, v11, Address(sp, 16));

// dga == v0
// dgb == v1
// dg0 == v2
// dg1 == v3
// dg2 == v4
// t0 == v6
// t1 == v7

    // load 16 keys to v16..v31
    __ lea(rscratch1, ExternalAddress((address)round_consts));
    __ ld1(v16, v17, v18, v19, __ T4S, __ post(rscratch1, 64));
    __ ld1(v20, v21, v22, v23, __ T4S, __ post(rscratch1, 64));
    __ ld1(v24, v25, v26, v27, __ T4S, __ post(rscratch1, 64));
    __ ld1(v28, v29, v30, v31, __ T4S, rscratch1);

    // load 8 words (256 bits) state
    __ ldpq(v0, v1, state);

    __ BIND(sha1_loop);
    // load 64 bytes of data into v8..v11
    __ ld1(v8, v9, v10, v11, __ T4S, multi_block ? __ post(buf, 64) : buf);
    __ rev32(v8, __ T16B, v8);
    __ rev32(v9, __ T16B, v9);
    __ rev32(v10, __ T16B, v10);
    __ rev32(v11, __ T16B, v11);

    __ addv(v6, __ T4S, v8, v16);
    __ orr(v2, __ T16B, v0, v0);
    __ orr(v3, __ T16B, v1, v1);

    FloatRegister d0 = v8;
    FloatRegister d1 = v9;
    FloatRegister d2 = v10;
    FloatRegister d3 = v11;


    for (int round = 0; round < 16; round++) {
      FloatRegister tmp1 = (round & 1) ? v6 : v7;
      FloatRegister tmp2 = (round & 1) ? v7 : v6;
      FloatRegister tmp3 = (round & 1) ? v2 : v4;
      FloatRegister tmp4 = (round & 1) ? v4 : v2;

      if (round < 12) __ sha256su0(d0, __ T4S, d1);
       __ orr(v4, __ T16B, v2, v2);
      if (round < 15)
        __ addv(tmp1, __ T4S, d1, as_FloatRegister(round + 17));
      __ sha256h(v2, __ T4S, v3, tmp2);
      __ sha256h2(v3, __ T4S, v4, tmp2);
      if (round < 12) __ sha256su1(d0, __ T4S, d2, d3);

      tmp1 = d0; d0 = d1; d1 = d2; d2 = d3; d3 = tmp1;
    }

    __ addv(v0, __ T4S, v0, v2);
    __ addv(v1, __ T4S, v1, v3);

    if (multi_block) {
      __ add(ofs, ofs, 64);
      __ cmp(ofs, limit);
      __ br(Assembler::LE, sha1_loop);
      __ mov(c_rarg0, ofs); // return ofs
    }

    __ ldpd(v10, v11, Address(sp, 16));
    __ ldpd(v8, v9, __ post(sp, 32));

    __ stpq(v0, v1, state);

    __ ret(lr);

    return start;
  }

  // Double rounds for sha512.
  void sha512_dround(int dr,
                     FloatRegister vi0, FloatRegister vi1,
                     FloatRegister vi2, FloatRegister vi3,
                     FloatRegister vi4, FloatRegister vrc0,
                     FloatRegister vrc1, FloatRegister vin0,
                     FloatRegister vin1, FloatRegister vin2,
                     FloatRegister vin3, FloatRegister vin4) {
      if (dr < 36) {
        __ ld1(vrc1, __ T2D, __ post(rscratch2, 16));
      }
      __ addv(v5, __ T2D, vrc0, vin0);
      __ ext(v6, __ T16B, vi2, vi3, 8);
      __ ext(v5, __ T16B, v5, v5, 8);
      __ ext(v7, __ T16B, vi1, vi2, 8);
      __ addv(vi3, __ T2D, vi3, v5);
      if (dr < 32) {
        __ ext(v5, __ T16B, vin3, vin4, 8);
        __ sha512su0(vin0, __ T2D, vin1);
      }
      __ sha512h(vi3, __ T2D, v6, v7);
      if (dr < 32) {
        __ sha512su1(vin0, __ T2D, vin2, v5);
      }
      __ addv(vi4, __ T2D, vi1, vi3);
      __ sha512h2(vi3, __ T2D, vi1, vi0);
  }

  // Arguments:
  //
  // Inputs:
  //   c_rarg0   - byte[]  source+offset
  //   c_rarg1   - int[]   SHA.state
  //   c_rarg2   - int     offset
  //   c_rarg3   - int     limit
  //
  address generate_sha512_implCompress(StubGenStubId stub_id) {
    bool multi_block;
    switch (stub_id) {
    case sha512_implCompress_id:
      multi_block = false;
      break;
    case sha512_implCompressMB_id:
      multi_block = true;
      break;
    default:
      ShouldNotReachHere();
    }

    static const uint64_t round_consts[80] = {
      0x428A2F98D728AE22L, 0x7137449123EF65CDL, 0xB5C0FBCFEC4D3B2FL,
      0xE9B5DBA58189DBBCL, 0x3956C25BF348B538L, 0x59F111F1B605D019L,
      0x923F82A4AF194F9BL, 0xAB1C5ED5DA6D8118L, 0xD807AA98A3030242L,
      0x12835B0145706FBEL, 0x243185BE4EE4B28CL, 0x550C7DC3D5FFB4E2L,
      0x72BE5D74F27B896FL, 0x80DEB1FE3B1696B1L, 0x9BDC06A725C71235L,
      0xC19BF174CF692694L, 0xE49B69C19EF14AD2L, 0xEFBE4786384F25E3L,
      0x0FC19DC68B8CD5B5L, 0x240CA1CC77AC9C65L, 0x2DE92C6F592B0275L,
      0x4A7484AA6EA6E483L, 0x5CB0A9DCBD41FBD4L, 0x76F988DA831153B5L,
      0x983E5152EE66DFABL, 0xA831C66D2DB43210L, 0xB00327C898FB213FL,
      0xBF597FC7BEEF0EE4L, 0xC6E00BF33DA88FC2L, 0xD5A79147930AA725L,
      0x06CA6351E003826FL, 0x142929670A0E6E70L, 0x27B70A8546D22FFCL,
      0x2E1B21385C26C926L, 0x4D2C6DFC5AC42AEDL, 0x53380D139D95B3DFL,
      0x650A73548BAF63DEL, 0x766A0ABB3C77B2A8L, 0x81C2C92E47EDAEE6L,
      0x92722C851482353BL, 0xA2BFE8A14CF10364L, 0xA81A664BBC423001L,
      0xC24B8B70D0F89791L, 0xC76C51A30654BE30L, 0xD192E819D6EF5218L,
      0xD69906245565A910L, 0xF40E35855771202AL, 0x106AA07032BBD1B8L,
      0x19A4C116B8D2D0C8L, 0x1E376C085141AB53L, 0x2748774CDF8EEB99L,
      0x34B0BCB5E19B48A8L, 0x391C0CB3C5C95A63L, 0x4ED8AA4AE3418ACBL,
      0x5B9CCA4F7763E373L, 0x682E6FF3D6B2B8A3L, 0x748F82EE5DEFB2FCL,
      0x78A5636F43172F60L, 0x84C87814A1F0AB72L, 0x8CC702081A6439ECL,
      0x90BEFFFA23631E28L, 0xA4506CEBDE82BDE9L, 0xBEF9A3F7B2C67915L,
      0xC67178F2E372532BL, 0xCA273ECEEA26619CL, 0xD186B8C721C0C207L,
      0xEADA7DD6CDE0EB1EL, 0xF57D4F7FEE6ED178L, 0x06F067AA72176FBAL,
      0x0A637DC5A2C898A6L, 0x113F9804BEF90DAEL, 0x1B710B35131C471BL,
      0x28DB77F523047D84L, 0x32CAAB7B40C72493L, 0x3C9EBE0A15C9BEBCL,
      0x431D67C49C100D4CL, 0x4CC5D4BECB3E42B6L, 0x597F299CFC657E2AL,
      0x5FCB6FAB3AD6FAECL, 0x6C44198C4A475817L
    };

    __ align(CodeEntryAlignment);

    StubCodeMark mark(this, stub_id);
    address start = __ pc();

    Register buf   = c_rarg0;
    Register state = c_rarg1;
    Register ofs   = c_rarg2;
    Register limit = c_rarg3;

    __ stpd(v8, v9, __ pre(sp, -64));
    __ stpd(v10, v11, Address(sp, 16));
    __ stpd(v12, v13, Address(sp, 32));
    __ stpd(v14, v15, Address(sp, 48));

    Label sha512_loop;

    // load state
    __ ld1(v8, v9, v10, v11, __ T2D, state);

    // load first 4 round constants
    __ lea(rscratch1, ExternalAddress((address)round_consts));
    __ ld1(v20, v21, v22, v23, __ T2D, __ post(rscratch1, 64));

    __ BIND(sha512_loop);
    // load 128B of data into v12..v19
    __ ld1(v12, v13, v14, v15, __ T2D, __ post(buf, 64));
    __ ld1(v16, v17, v18, v19, __ T2D, __ post(buf, 64));
    __ rev64(v12, __ T16B, v12);
    __ rev64(v13, __ T16B, v13);
    __ rev64(v14, __ T16B, v14);
    __ rev64(v15, __ T16B, v15);
    __ rev64(v16, __ T16B, v16);
    __ rev64(v17, __ T16B, v17);
    __ rev64(v18, __ T16B, v18);
    __ rev64(v19, __ T16B, v19);

    __ mov(rscratch2, rscratch1);

    __ mov(v0, __ T16B, v8);
    __ mov(v1, __ T16B, v9);
    __ mov(v2, __ T16B, v10);
    __ mov(v3, __ T16B, v11);

    sha512_dround( 0, v0, v1, v2, v3, v4, v20, v24, v12, v13, v19, v16, v17);
    sha512_dround( 1, v3, v0, v4, v2, v1, v21, v25, v13, v14, v12, v17, v18);
    sha512_dround( 2, v2, v3, v1, v4, v0, v22, v26, v14, v15, v13, v18, v19);
    sha512_dround( 3, v4, v2, v0, v1, v3, v23, v27, v15, v16, v14, v19, v12);
    sha512_dround( 4, v1, v4, v3, v0, v2, v24, v28, v16, v17, v15, v12, v13);
    sha512_dround( 5, v0, v1, v2, v3, v4, v25, v29, v17, v18, v16, v13, v14);
    sha512_dround( 6, v3, v0, v4, v2, v1, v26, v30, v18, v19, v17, v14, v15);
    sha512_dround( 7, v2, v3, v1, v4, v0, v27, v31, v19, v12, v18, v15, v16);
    sha512_dround( 8, v4, v2, v0, v1, v3, v28, v24, v12, v13, v19, v16, v17);
    sha512_dround( 9, v1, v4, v3, v0, v2, v29, v25, v13, v14, v12, v17, v18);
    sha512_dround(10, v0, v1, v2, v3, v4, v30, v26, v14, v15, v13, v18, v19);
    sha512_dround(11, v3, v0, v4, v2, v1, v31, v27, v15, v16, v14, v19, v12);
    sha512_dround(12, v2, v3, v1, v4, v0, v24, v28, v16, v17, v15, v12, v13);
    sha512_dround(13, v4, v2, v0, v1, v3, v25, v29, v17, v18, v16, v13, v14);
    sha512_dround(14, v1, v4, v3, v0, v2, v26, v30, v18, v19, v17, v14, v15);
    sha512_dround(15, v0, v1, v2, v3, v4, v27, v31, v19, v12, v18, v15, v16);
    sha512_dround(16, v3, v0, v4, v2, v1, v28, v24, v12, v13, v19, v16, v17);
    sha512_dround(17, v2, v3, v1, v4, v0, v29, v25, v13, v14, v12, v17, v18);
    sha512_dround(18, v4, v2, v0, v1, v3, v30, v26, v14, v15, v13, v18, v19);
    sha512_dround(19, v1, v4, v3, v0, v2, v31, v27, v15, v16, v14, v19, v12);
    sha512_dround(20, v0, v1, v2, v3, v4, v24, v28, v16, v17, v15, v12, v13);
    sha512_dround(21, v3, v0, v4, v2, v1, v25, v29, v17, v18, v16, v13, v14);
    sha512_dround(22, v2, v3, v1, v4, v0, v26, v30, v18, v19, v17, v14, v15);
    sha512_dround(23, v4, v2, v0, v1, v3, v27, v31, v19, v12, v18, v15, v16);
    sha512_dround(24, v1, v4, v3, v0, v2, v28, v24, v12, v13, v19, v16, v17);
    sha512_dround(25, v0, v1, v2, v3, v4, v29, v25, v13, v14, v12, v17, v18);
    sha512_dround(26, v3, v0, v4, v2, v1, v30, v26, v14, v15, v13, v18, v19);
    sha512_dround(27, v2, v3, v1, v4, v0, v31, v27, v15, v16, v14, v19, v12);
    sha512_dround(28, v4, v2, v0, v1, v3, v24, v28, v16, v17, v15, v12, v13);
    sha512_dround(29, v1, v4, v3, v0, v2, v25, v29, v17, v18, v16, v13, v14);
    sha512_dround(30, v0, v1, v2, v3, v4, v26, v30, v18, v19, v17, v14, v15);
    sha512_dround(31, v3, v0, v4, v2, v1, v27, v31, v19, v12, v18, v15, v16);
    sha512_dround(32, v2, v3, v1, v4, v0, v28, v24, v12,  v0,  v0,  v0,  v0);
    sha512_dround(33, v4, v2, v0, v1, v3, v29, v25, v13,  v0,  v0,  v0,  v0);
    sha512_dround(34, v1, v4, v3, v0, v2, v30, v26, v14,  v0,  v0,  v0,  v0);
    sha512_dround(35, v0, v1, v2, v3, v4, v31, v27, v15,  v0,  v0,  v0,  v0);
    sha512_dround(36, v3, v0, v4, v2, v1, v24,  v0, v16,  v0,  v0,  v0,  v0);
    sha512_dround(37, v2, v3, v1, v4, v0, v25,  v0, v17,  v0,  v0,  v0,  v0);
    sha512_dround(38, v4, v2, v0, v1, v3, v26,  v0, v18,  v0,  v0,  v0,  v0);
    sha512_dround(39, v1, v4, v3, v0, v2, v27,  v0, v19,  v0,  v0,  v0,  v0);

    __ addv(v8, __ T2D, v8, v0);
    __ addv(v9, __ T2D, v9, v1);
    __ addv(v10, __ T2D, v10, v2);
    __ addv(v11, __ T2D, v11, v3);

    if (multi_block) {
      __ add(ofs, ofs, 128);
      __ cmp(ofs, limit);
      __ br(Assembler::LE, sha512_loop);
      __ mov(c_rarg0, ofs); // return ofs
    }

    __ st1(v8, v9, v10, v11, __ T2D, state);

    __ ldpd(v14, v15, Address(sp, 48));
    __ ldpd(v12, v13, Address(sp, 32));
    __ ldpd(v10, v11, Address(sp, 16));
    __ ldpd(v8, v9, __ post(sp, 64));

    __ ret(lr);

    return start;
  }

  // Arguments:
  //
  // Inputs:
  //   c_rarg0   - byte[]  source+offset
  //   c_rarg1   - byte[]  SHA.state
  //   c_rarg2   - int     block_size
  //   c_rarg3   - int     offset
  //   c_rarg4   - int     limit
  //
  address generate_sha3_implCompress(StubGenStubId stub_id) {
    bool multi_block;
    switch (stub_id) {
    case sha3_implCompress_id:
      multi_block = false;
      break;
    case sha3_implCompressMB_id:
      multi_block = true;
      break;
    default:
      ShouldNotReachHere();
    }

    static const uint64_t round_consts[24] = {
      0x0000000000000001L, 0x0000000000008082L, 0x800000000000808AL,
      0x8000000080008000L, 0x000000000000808BL, 0x0000000080000001L,
      0x8000000080008081L, 0x8000000000008009L, 0x000000000000008AL,
      0x0000000000000088L, 0x0000000080008009L, 0x000000008000000AL,
      0x000000008000808BL, 0x800000000000008BL, 0x8000000000008089L,
      0x8000000000008003L, 0x8000000000008002L, 0x8000000000000080L,
      0x000000000000800AL, 0x800000008000000AL, 0x8000000080008081L,
      0x8000000000008080L, 0x0000000080000001L, 0x8000000080008008L
    };

    __ align(CodeEntryAlignment);

    StubCodeMark mark(this, stub_id);
    address start = __ pc();

    Register buf           = c_rarg0;
    Register state         = c_rarg1;
    Register block_size    = c_rarg2;
    Register ofs           = c_rarg3;
    Register limit         = c_rarg4;

    Label sha3_loop, rounds24_loop;
    Label sha3_512_or_sha3_384, shake128;

    __ stpd(v8, v9, __ pre(sp, -64));
    __ stpd(v10, v11, Address(sp, 16));
    __ stpd(v12, v13, Address(sp, 32));
    __ stpd(v14, v15, Address(sp, 48));

    // load state
    __ add(rscratch1, state, 32);
    __ ld1(v0, v1, v2,  v3,  __ T1D, state);
    __ ld1(v4, v5, v6,  v7,  __ T1D, __ post(rscratch1, 32));
    __ ld1(v8, v9, v10, v11, __ T1D, __ post(rscratch1, 32));
    __ ld1(v12, v13, v14, v15, __ T1D, __ post(rscratch1, 32));
    __ ld1(v16, v17, v18, v19, __ T1D, __ post(rscratch1, 32));
    __ ld1(v20, v21, v22, v23, __ T1D, __ post(rscratch1, 32));
    __ ld1(v24, __ T1D, rscratch1);

    __ BIND(sha3_loop);

    // 24 keccak rounds
    __ movw(rscratch2, 24);

    // load round_constants base
    __ lea(rscratch1, ExternalAddress((address) round_consts));

    // load input
    __ ld1(v25, v26, v27, v28, __ T8B, __ post(buf, 32));
    __ ld1(v29, v30, v31, __ T8B, __ post(buf, 24));
    __ eor(v0, __ T8B, v0, v25);
    __ eor(v1, __ T8B, v1, v26);
    __ eor(v2, __ T8B, v2, v27);
    __ eor(v3, __ T8B, v3, v28);
    __ eor(v4, __ T8B, v4, v29);
    __ eor(v5, __ T8B, v5, v30);
    __ eor(v6, __ T8B, v6, v31);

    // block_size == 72, SHA3-512; block_size == 104, SHA3-384
    __ tbz(block_size, 7, sha3_512_or_sha3_384);

    __ ld1(v25, v26, v27, v28, __ T8B, __ post(buf, 32));
    __ ld1(v29, v30, v31, __ T8B, __ post(buf, 24));
    __ eor(v7, __ T8B, v7, v25);
    __ eor(v8, __ T8B, v8, v26);
    __ eor(v9, __ T8B, v9, v27);
    __ eor(v10, __ T8B, v10, v28);
    __ eor(v11, __ T8B, v11, v29);
    __ eor(v12, __ T8B, v12, v30);
    __ eor(v13, __ T8B, v13, v31);

    __ ld1(v25, v26, v27,  __ T8B, __ post(buf, 24));
    __ eor(v14, __ T8B, v14, v25);
    __ eor(v15, __ T8B, v15, v26);
    __ eor(v16, __ T8B, v16, v27);

    // block_size == 136, bit4 == 0 and bit5 == 0, SHA3-256 or SHAKE256
    __ andw(c_rarg5, block_size, 48);
    __ cbzw(c_rarg5, rounds24_loop);

    __ tbnz(block_size, 5, shake128);
    // block_size == 144, bit5 == 0, SHA3-224
    __ ldrd(v28, __ post(buf, 8));
    __ eor(v17, __ T8B, v17, v28);
    __ b(rounds24_loop);

    __ BIND(shake128);
    __ ld1(v28, v29, v30, v31, __ T8B, __ post(buf, 32));
    __ eor(v17, __ T8B, v17, v28);
    __ eor(v18, __ T8B, v18, v29);
    __ eor(v19, __ T8B, v19, v30);
    __ eor(v20, __ T8B, v20, v31);
    __ b(rounds24_loop); // block_size == 168, SHAKE128

    __ BIND(sha3_512_or_sha3_384);
    __ ld1(v25, v26, __ T8B, __ post(buf, 16));
    __ eor(v7, __ T8B, v7, v25);
    __ eor(v8, __ T8B, v8, v26);
    __ tbz(block_size, 5, rounds24_loop); // SHA3-512

    // SHA3-384
    __ ld1(v27, v28, v29, v30, __ T8B, __ post(buf, 32));
    __ eor(v9,  __ T8B, v9,  v27);
    __ eor(v10, __ T8B, v10, v28);
    __ eor(v11, __ T8B, v11, v29);
    __ eor(v12, __ T8B, v12, v30);

    __ BIND(rounds24_loop);
    __ subw(rscratch2, rscratch2, 1);

    __ eor3(v29, __ T16B, v4, v9, v14);
    __ eor3(v26, __ T16B, v1, v6, v11);
    __ eor3(v28, __ T16B, v3, v8, v13);
    __ eor3(v25, __ T16B, v0, v5, v10);
    __ eor3(v27, __ T16B, v2, v7, v12);
    __ eor3(v29, __ T16B, v29, v19, v24);
    __ eor3(v26, __ T16B, v26, v16, v21);
    __ eor3(v28, __ T16B, v28, v18, v23);
    __ eor3(v25, __ T16B, v25, v15, v20);
    __ eor3(v27, __ T16B, v27, v17, v22);

    __ rax1(v30, __ T2D, v29, v26);
    __ rax1(v26, __ T2D, v26, v28);
    __ rax1(v28, __ T2D, v28, v25);
    __ rax1(v25, __ T2D, v25, v27);
    __ rax1(v27, __ T2D, v27, v29);

    __ eor(v0, __ T16B, v0, v30);
    __ xar(v29, __ T2D, v1,  v25, (64 - 1));
    __ xar(v1,  __ T2D, v6,  v25, (64 - 44));
    __ xar(v6,  __ T2D, v9,  v28, (64 - 20));
    __ xar(v9,  __ T2D, v22, v26, (64 - 61));
    __ xar(v22, __ T2D, v14, v28, (64 - 39));
    __ xar(v14, __ T2D, v20, v30, (64 - 18));
    __ xar(v31, __ T2D, v2,  v26, (64 - 62));
    __ xar(v2,  __ T2D, v12, v26, (64 - 43));
    __ xar(v12, __ T2D, v13, v27, (64 - 25));
    __ xar(v13, __ T2D, v19, v28, (64 - 8));
    __ xar(v19, __ T2D, v23, v27, (64 - 56));
    __ xar(v23, __ T2D, v15, v30, (64 - 41));
    __ xar(v15, __ T2D, v4,  v28, (64 - 27));
    __ xar(v28, __ T2D, v24, v28, (64 - 14));
    __ xar(v24, __ T2D, v21, v25, (64 - 2));
    __ xar(v8,  __ T2D, v8,  v27, (64 - 55));
    __ xar(v4,  __ T2D, v16, v25, (64 - 45));
    __ xar(v16, __ T2D, v5,  v30, (64 - 36));
    __ xar(v5,  __ T2D, v3,  v27, (64 - 28));
    __ xar(v27, __ T2D, v18, v27, (64 - 21));
    __ xar(v3,  __ T2D, v17, v26, (64 - 15));
    __ xar(v25, __ T2D, v11, v25, (64 - 10));
    __ xar(v26, __ T2D, v7,  v26, (64 - 6));
    __ xar(v30, __ T2D, v10, v30, (64 - 3));

    __ bcax(v20, __ T16B, v31, v22, v8);
    __ bcax(v21, __ T16B, v8,  v23, v22);
    __ bcax(v22, __ T16B, v22, v24, v23);
    __ bcax(v23, __ T16B, v23, v31, v24);
    __ bcax(v24, __ T16B, v24, v8,  v31);

    __ ld1r(v31, __ T2D, __ post(rscratch1, 8));

    __ bcax(v17, __ T16B, v25, v19, v3);
    __ bcax(v18, __ T16B, v3,  v15, v19);
    __ bcax(v19, __ T16B, v19, v16, v15);
    __ bcax(v15, __ T16B, v15, v25, v16);
    __ bcax(v16, __ T16B, v16, v3,  v25);

    __ bcax(v10, __ T16B, v29, v12, v26);
    __ bcax(v11, __ T16B, v26, v13, v12);
    __ bcax(v12, __ T16B, v12, v14, v13);
    __ bcax(v13, __ T16B, v13, v29, v14);
    __ bcax(v14, __ T16B, v14, v26, v29);

    __ bcax(v7, __ T16B, v30, v9,  v4);
    __ bcax(v8, __ T16B, v4,  v5,  v9);
    __ bcax(v9, __ T16B, v9,  v6,  v5);
    __ bcax(v5, __ T16B, v5,  v30, v6);
    __ bcax(v6, __ T16B, v6,  v4,  v30);

    __ bcax(v3, __ T16B, v27, v0,  v28);
    __ bcax(v4, __ T16B, v28, v1,  v0);
    __ bcax(v0, __ T16B, v0,  v2,  v1);
    __ bcax(v1, __ T16B, v1,  v27, v2);
    __ bcax(v2, __ T16B, v2,  v28, v27);

    __ eor(v0, __ T16B, v0, v31);

    __ cbnzw(rscratch2, rounds24_loop);

    if (multi_block) {
      __ add(ofs, ofs, block_size);
      __ cmp(ofs, limit);
      __ br(Assembler::LE, sha3_loop);
      __ mov(c_rarg0, ofs); // return ofs
    }

    __ st1(v0, v1, v2,  v3,  __ T1D, __ post(state, 32));
    __ st1(v4, v5, v6,  v7,  __ T1D, __ post(state, 32));
    __ st1(v8, v9, v10, v11, __ T1D, __ post(state, 32));
    __ st1(v12, v13, v14, v15, __ T1D, __ post(state, 32));
    __ st1(v16, v17, v18, v19, __ T1D, __ post(state, 32));
    __ st1(v20, v21, v22, v23, __ T1D, __ post(state, 32));
    __ st1(v24, __ T1D, state);

    // restore callee-saved registers
    __ ldpd(v14, v15, Address(sp, 48));
    __ ldpd(v12, v13, Address(sp, 32));
    __ ldpd(v10, v11, Address(sp, 16));
    __ ldpd(v8, v9, __ post(sp, 64));

    __ ret(lr);

    return start;
  }

  // Inputs:
  //   c_rarg0   - long[]  state0
  //   c_rarg1   - long[]  state1
  address generate_double_keccak() {
    static const uint64_t round_consts[24] = {
      0x0000000000000001L, 0x0000000000008082L, 0x800000000000808AL,
      0x8000000080008000L, 0x000000000000808BL, 0x0000000080000001L,
      0x8000000080008081L, 0x8000000000008009L, 0x000000000000008AL,
      0x0000000000000088L, 0x0000000080008009L, 0x000000008000000AL,
      0x000000008000808BL, 0x800000000000008BL, 0x8000000000008089L,
      0x8000000000008003L, 0x8000000000008002L, 0x8000000000000080L,
      0x000000000000800AL, 0x800000008000000AL, 0x8000000080008081L,
      0x8000000000008080L, 0x0000000080000001L, 0x8000000080008008L
    };

    __ align(CodeEntryAlignment);
    StubCodeMark mark(this, "StubRoutines", "double_keccak");
    address start = __ pc();
    __ enter();

    Register state0        = c_rarg0;
    Register state1        = c_rarg1;

    Label rounds24_loop;

    // save callee-saved registers
    __ stpd(v8, v9, __ pre(sp, -64));
    __ stpd(v10, v11, Address(sp, 16));
    __ stpd(v12, v13, Address(sp, 32));
    __ stpd(v14, v15, Address(sp, 48));

    // load states
    __ add(rscratch1, state0, 32);
    __ ld4(v0, v1, v2,  v3, __ D, 0,  state0);
    __ ld4(v4, v5, v6,  v7, __ D, 0, __ post(rscratch1, 32));
    __ ld4(v8, v9, v10, v11, __ D, 0, __ post(rscratch1, 32));
    __ ld4(v12, v13, v14, v15, __ D, 0, __ post(rscratch1, 32));
    __ ld4(v16, v17, v18, v19, __ D, 0, __ post(rscratch1, 32));
    __ ld4(v20, v21, v22, v23, __ D, 0, __ post(rscratch1, 32));
    __ ld1(v24, __ D, 0, rscratch1);
    __ add(rscratch1, state1, 32);
    __ ld4(v0, v1, v2,  v3,  __ D, 1, state1);
    __ ld4(v4, v5, v6,  v7, __ D, 1, __ post(rscratch1, 32));
    __ ld4(v8, v9, v10, v11, __ D, 1, __ post(rscratch1, 32));
    __ ld4(v12, v13, v14, v15, __ D, 1, __ post(rscratch1, 32));
    __ ld4(v16, v17, v18, v19, __ D, 1, __ post(rscratch1, 32));
    __ ld4(v20, v21, v22, v23, __ D, 1, __ post(rscratch1, 32));
    __ ld1(v24, __ D, 1, rscratch1);

    // 24 keccak rounds
    __ movw(rscratch2, 24);

    // load round_constants base
    __ lea(rscratch1, ExternalAddress((address) round_consts));

    __ BIND(rounds24_loop);
    __ subw(rscratch2, rscratch2, 1);

    __ eor3(v29, __ T16B, v4, v9, v14);
    __ eor3(v26, __ T16B, v1, v6, v11);
    __ eor3(v28, __ T16B, v3, v8, v13);
    __ eor3(v25, __ T16B, v0, v5, v10);
    __ eor3(v27, __ T16B, v2, v7, v12);
    __ eor3(v29, __ T16B, v29, v19, v24);
    __ eor3(v26, __ T16B, v26, v16, v21);
    __ eor3(v28, __ T16B, v28, v18, v23);
    __ eor3(v25, __ T16B, v25, v15, v20);
    __ eor3(v27, __ T16B, v27, v17, v22);

    __ rax1(v30, __ T2D, v29, v26);
    __ rax1(v26, __ T2D, v26, v28);
    __ rax1(v28, __ T2D, v28, v25);
    __ rax1(v25, __ T2D, v25, v27);
    __ rax1(v27, __ T2D, v27, v29);

    __ eor(v0, __ T16B, v0, v30);
    __ xar(v29, __ T2D, v1,  v25, (64 - 1));
    __ xar(v1,  __ T2D, v6,  v25, (64 - 44));
    __ xar(v6,  __ T2D, v9,  v28, (64 - 20));
    __ xar(v9,  __ T2D, v22, v26, (64 - 61));
    __ xar(v22, __ T2D, v14, v28, (64 - 39));
    __ xar(v14, __ T2D, v20, v30, (64 - 18));
    __ xar(v31, __ T2D, v2,  v26, (64 - 62));
    __ xar(v2,  __ T2D, v12, v26, (64 - 43));
    __ xar(v12, __ T2D, v13, v27, (64 - 25));
    __ xar(v13, __ T2D, v19, v28, (64 - 8));
    __ xar(v19, __ T2D, v23, v27, (64 - 56));
    __ xar(v23, __ T2D, v15, v30, (64 - 41));
    __ xar(v15, __ T2D, v4,  v28, (64 - 27));
    __ xar(v28, __ T2D, v24, v28, (64 - 14));
    __ xar(v24, __ T2D, v21, v25, (64 - 2));
    __ xar(v8,  __ T2D, v8,  v27, (64 - 55));
    __ xar(v4,  __ T2D, v16, v25, (64 - 45));
    __ xar(v16, __ T2D, v5,  v30, (64 - 36));
    __ xar(v5,  __ T2D, v3,  v27, (64 - 28));
    __ xar(v27, __ T2D, v18, v27, (64 - 21));
    __ xar(v3,  __ T2D, v17, v26, (64 - 15));
    __ xar(v25, __ T2D, v11, v25, (64 - 10));
    __ xar(v26, __ T2D, v7,  v26, (64 - 6));
    __ xar(v30, __ T2D, v10, v30, (64 - 3));

    __ bcax(v20, __ T16B, v31, v22, v8);
    __ bcax(v21, __ T16B, v8,  v23, v22);
    __ bcax(v22, __ T16B, v22, v24, v23);
    __ bcax(v23, __ T16B, v23, v31, v24);
    __ bcax(v24, __ T16B, v24, v8,  v31);

    __ ld1r(v31, __ T2D, __ post(rscratch1, 8));

    __ bcax(v17, __ T16B, v25, v19, v3);
    __ bcax(v18, __ T16B, v3,  v15, v19);
    __ bcax(v19, __ T16B, v19, v16, v15);
    __ bcax(v15, __ T16B, v15, v25, v16);
    __ bcax(v16, __ T16B, v16, v3,  v25);

    __ bcax(v10, __ T16B, v29, v12, v26);
    __ bcax(v11, __ T16B, v26, v13, v12);
    __ bcax(v12, __ T16B, v12, v14, v13);
    __ bcax(v13, __ T16B, v13, v29, v14);
    __ bcax(v14, __ T16B, v14, v26, v29);

    __ bcax(v7, __ T16B, v30, v9,  v4);
    __ bcax(v8, __ T16B, v4,  v5,  v9);
    __ bcax(v9, __ T16B, v9,  v6,  v5);
    __ bcax(v5, __ T16B, v5,  v30, v6);
    __ bcax(v6, __ T16B, v6,  v4,  v30);

    __ bcax(v3, __ T16B, v27, v0,  v28);
    __ bcax(v4, __ T16B, v28, v1,  v0);
    __ bcax(v0, __ T16B, v0,  v2,  v1);
    __ bcax(v1, __ T16B, v1,  v27, v2);
    __ bcax(v2, __ T16B, v2,  v28, v27);

    __ eor(v0, __ T16B, v0, v31);

    __ cbnzw(rscratch2, rounds24_loop);

    __ st4(v0, v1, v2,  v3,  __ D, 0, __ post(state0, 32));
    __ st4(v4, v5, v6,  v7,  __ D, 0, __ post(state0, 32));
    __ st4(v8, v9, v10, v11, __ D, 0, __ post(state0, 32));
    __ st4(v12, v13, v14, v15, __ D, 0, __ post(state0, 32));
    __ st4(v16, v17, v18, v19, __ D, 0, __ post(state0, 32));
    __ st4(v20, v21, v22, v23, __ D, 0, __ post(state0, 32));
    __ st1(v24, __ D, 0, state0);
    __ st4(v0, v1, v2,  v3,  __ D, 1, __ post(state1, 32));
    __ st4(v4, v5, v6,  v7, __ D, 1, __ post(state1, 32));
    __ st4(v8, v9, v10, v11, __ D, 1, __ post(state1, 32));
    __ st4(v12, v13, v14, v15, __ D, 1, __ post(state1, 32));
    __ st4(v16, v17, v18, v19, __ D, 1, __ post(state1, 32));
    __ st4(v20, v21, v22, v23, __ D, 1, __ post(state1, 32));
    __ st1(v24, __ D, 1, state1);

    __ ldpd(v14, v15, Address(sp, 48));
    __ ldpd(v12, v13, Address(sp, 32));
    __ ldpd(v10, v11, Address(sp, 16));
    __ ldpd(v8, v9, __ post(sp, 64));

    __ leave(); // required for proper stackwalking of RuntimeStub frame
    __ mov(r0, zr); // return 0
    __ ret(lr);

    return start;
  }

  /**
   *  Arguments:
   *
   * Inputs:
   *   c_rarg0   - int crc
   *   c_rarg1   - byte* buf
   *   c_rarg2   - int length
   *
   * Output:
   *       rax   - int crc result
   */
  address generate_updateBytesCRC32() {
    assert(UseCRC32Intrinsics, "what are we doing here?");

    __ align(CodeEntryAlignment);
    StubGenStubId stub_id = StubGenStubId::updateBytesCRC32_id;
    StubCodeMark mark(this, stub_id);

    address start = __ pc();

    const Register crc   = c_rarg0;  // crc
    const Register buf   = c_rarg1;  // source java byte array address
    const Register len   = c_rarg2;  // length
    const Register table0 = c_rarg3; // crc_table address
    const Register table1 = c_rarg4;
    const Register table2 = c_rarg5;
    const Register table3 = c_rarg6;
    const Register tmp3 = c_rarg7;

    BLOCK_COMMENT("Entry:");
    __ enter(); // required for proper stackwalking of RuntimeStub frame

    __ kernel_crc32(crc, buf, len,
              table0, table1, table2, table3, rscratch1, rscratch2, tmp3);

    __ leave(); // required for proper stackwalking of RuntimeStub frame
    __ ret(lr);

    return start;
  }

  // ChaCha20 block function.  This version parallelizes by loading
  // individual 32-bit state elements into vectors for four blocks
  // (e.g. all four blocks' worth of state[0] in one register, etc.)
  //
  // state (int[16]) = c_rarg0
  // keystream (byte[1024]) = c_rarg1
  // return - number of bytes of keystream (always 256)
  address generate_chacha20Block_blockpar() {
    Label L_twoRounds, L_cc20_const;
    // The constant data is broken into two 128-bit segments to be loaded
    // onto FloatRegisters.  The first 128 bits are a counter add overlay
    // that adds +0/+1/+2/+3 to the vector holding replicated state[12].
    // The second 128-bits is a table constant used for 8-bit left rotations.
    __ BIND(L_cc20_const);
    __ emit_int64(0x0000000100000000UL);
    __ emit_int64(0x0000000300000002UL);
    __ emit_int64(0x0605040702010003UL);
    __ emit_int64(0x0E0D0C0F0A09080BUL);

    __ align(CodeEntryAlignment);
    StubGenStubId stub_id = StubGenStubId::chacha20Block_id;
    StubCodeMark mark(this, stub_id);
    address start = __ pc();
    __ enter();

    int i, j;
    const Register state = c_rarg0;
    const Register keystream = c_rarg1;
    const Register loopCtr = r10;
    const Register tmpAddr = r11;

    const FloatRegister stateFirst = v0;
    const FloatRegister stateSecond = v1;
    const FloatRegister stateThird = v2;
    const FloatRegister stateFourth = v3;
    const FloatRegister origCtrState = v28;
    const FloatRegister scratch = v29;
    const FloatRegister lrot8Tbl = v30;

    // Organize SIMD registers in an array that facilitates
    // putting repetitive opcodes into loop structures.  It is
    // important that each grouping of 4 registers is monotonically
    // increasing to support the requirements of multi-register
    // instructions (e.g. ld4r, st4, etc.)
    const FloatRegister workSt[16] = {
         v4,  v5,  v6,  v7, v16, v17, v18, v19,
        v20, v21, v22, v23, v24, v25, v26, v27
    };

    // Load from memory and interlace across 16 SIMD registers,
    // With each word from memory being broadcast to all lanes of
    // each successive SIMD register.
    //      Addr(0) -> All lanes in workSt[i]
    //      Addr(4) -> All lanes workSt[i + 1], etc.
    __ mov(tmpAddr, state);
    for (i = 0; i < 16; i += 4) {
      __ ld4r(workSt[i], workSt[i + 1], workSt[i + 2], workSt[i + 3], __ T4S,
          __ post(tmpAddr, 16));
    }

    // Pull in constant data.  The first 16 bytes are the add overlay
    // which is applied to the vector holding the counter (state[12]).
    // The second 16 bytes is the index register for the 8-bit left
    // rotation tbl instruction.
    __ adr(tmpAddr, L_cc20_const);
    __ ldpq(origCtrState, lrot8Tbl, Address(tmpAddr));
    __ addv(workSt[12], __ T4S, workSt[12], origCtrState);

    // Set up the 10 iteration loop and perform all 8 quarter round ops
    __ mov(loopCtr, 10);
    __ BIND(L_twoRounds);

    __ cc20_quarter_round(workSt[0], workSt[4], workSt[8], workSt[12],
        scratch, lrot8Tbl);
    __ cc20_quarter_round(workSt[1], workSt[5], workSt[9], workSt[13],
        scratch, lrot8Tbl);
    __ cc20_quarter_round(workSt[2], workSt[6], workSt[10], workSt[14],
        scratch, lrot8Tbl);
    __ cc20_quarter_round(workSt[3], workSt[7], workSt[11], workSt[15],
        scratch, lrot8Tbl);

    __ cc20_quarter_round(workSt[0], workSt[5], workSt[10], workSt[15],
        scratch, lrot8Tbl);
    __ cc20_quarter_round(workSt[1], workSt[6], workSt[11], workSt[12],
        scratch, lrot8Tbl);
    __ cc20_quarter_round(workSt[2], workSt[7], workSt[8], workSt[13],
        scratch, lrot8Tbl);
    __ cc20_quarter_round(workSt[3], workSt[4], workSt[9], workSt[14],
        scratch, lrot8Tbl);

    // Decrement and iterate
    __ sub(loopCtr, loopCtr, 1);
    __ cbnz(loopCtr, L_twoRounds);

    __ mov(tmpAddr, state);

    // Add the starting state back to the post-loop keystream
    // state.  We read/interlace the state array from memory into
    // 4 registers similar to what we did in the beginning.  Then
    // add the counter overlay onto workSt[12] at the end.
    for (i = 0; i < 16; i += 4) {
      __ ld4r(stateFirst, stateSecond, stateThird, stateFourth, __ T4S,
          __ post(tmpAddr, 16));
      __ addv(workSt[i], __ T4S, workSt[i], stateFirst);
      __ addv(workSt[i + 1], __ T4S, workSt[i + 1], stateSecond);
      __ addv(workSt[i + 2], __ T4S, workSt[i + 2], stateThird);
      __ addv(workSt[i + 3], __ T4S, workSt[i + 3], stateFourth);
    }
    __ addv(workSt[12], __ T4S, workSt[12], origCtrState);    // Add ctr mask

    // Write to key stream, storing the same element out of workSt[0..15]
    // to consecutive 4-byte offsets in the key stream buffer, then repeating
    // for the next element position.
    for (i = 0; i < 4; i++) {
      for (j = 0; j < 16; j += 4) {
        __ st4(workSt[j], workSt[j + 1], workSt[j + 2], workSt[j + 3], __ S, i,
            __ post(keystream, 16));
      }
    }

    __ mov(r0, 256);             // Return length of output keystream
    __ leave();
    __ ret(lr);

    return start;
  }

  void dilithium_montmul32() {
    __ sqdmulh(v24, __ T4S, v0, v16);
    __ mulv(v16, __ T4S, v0, v16);
    __ sqdmulh(v25, __ T4S, v1, v17);
    __ mulv(v17, __ T4S, v1, v17);
    __ sqdmulh(v26, __ T4S, v2, v18);
    __ mulv(v18, __ T4S, v2, v18);
    __ sqdmulh(v27, __ T4S, v3, v19);
    __ mulv(v19, __ T4S, v3, v19);

    __ mulv(v16, __ T4S, v16, v30);
    __ mulv(v17, __ T4S, v17, v30);
    __ mulv(v18, __ T4S, v18, v30);
    __ mulv(v19, __ T4S, v19, v30);

    __ sqdmulh(v16, __ T4S, v16, v31);
    __ sqdmulh(v17, __ T4S, v17, v31);
    __ sqdmulh(v18, __ T4S, v18, v31);
    __ sqdmulh(v19, __ T4S, v19, v31);

    __ shsubv(v16, __ T4S, v24, v16);
    __ shsubv(v17, __ T4S, v25, v17);
    __ shsubv(v18, __ T4S, v26, v18);
    __ shsubv(v19, __ T4S, v27, v19);

    __ sqdmulh(v24, __ T4S, v4, v20);
    __ mulv(v20, __ T4S, v4, v20);
    __ sqdmulh(v25, __ T4S, v5, v21);
    __ mulv(v21, __ T4S, v5, v21);
    __ sqdmulh(v26, __ T4S, v6, v22);
    __ mulv(v22, __ T4S, v6, v22);
    __ sqdmulh(v27, __ T4S, v7, v23);
    __ mulv(v23, __ T4S, v7, v23);

    __ mulv(v20, __ T4S, v20, v30);
    __ mulv(v21, __ T4S, v21, v30);
    __ mulv(v22, __ T4S, v22, v30);
    __ mulv(v23, __ T4S, v23, v30);

    __ sqdmulh(v20, __ T4S, v20, v31);
    __ sqdmulh(v21, __ T4S, v21, v31);
    __ sqdmulh(v22, __ T4S, v22, v31);
    __ sqdmulh(v23, __ T4S, v23, v31);

    __ shsubv(v20, __ T4S, v24, v20);
    __ shsubv(v21, __ T4S, v25, v21);
    __ shsubv(v22, __ T4S, v26, v22);
    __ shsubv(v23, __ T4S, v27, v23);
  }

  void dilithium_add_sub32() {
    __ addv(v24, __ T4S, v0, v16);
    __ addv(v25, __ T4S, v1, v17);
    __ addv(v26, __ T4S, v2, v18);
    __ addv(v27, __ T4S, v3, v19);
    __ addv(v28, __ T4S, v4, v20);
    __ addv(v29, __ T4S, v5, v21);
    __ addv(v30, __ T4S, v6, v22);
    __ addv(v31, __ T4S, v7, v23);

    __ subv(v0, __ T4S, v0, v16);
    __ subv(v1, __ T4S, v1, v17);
    __ subv(v2, __ T4S, v2, v18);
    __ subv(v3, __ T4S, v3, v19);
    __ subv(v4, __ T4S, v4, v20);
    __ subv(v5, __ T4S, v5, v21);
    __ subv(v6, __ T4S, v6, v22);
    __ subv(v7, __ T4S, v7, v23);
  }

  void dilithium_montmul_sub_add16() {
    __ sqdmulh(v24, __ T4S, v1, v16);
    __ mulv(v16, __ T4S, v1, v16);
    __ sqdmulh(v25, __ T4S, v3, v17);
    __ mulv(v17, __ T4S, v3, v17);
    __ sqdmulh(v26, __ T4S, v5, v18);
    __ mulv(v18, __ T4S, v5, v18);
    __ sqdmulh(v27, __ T4S, v7, v19);
    __ mulv(v19, __ T4S, v7, v19);

    __ mulv(v16, __ T4S, v16, v30);
    __ mulv(v17, __ T4S, v17, v30);
    __ mulv(v18, __ T4S, v18, v30);
    __ mulv(v19, __ T4S, v19, v30);

    __ sqdmulh(v16, __ T4S, v16, v31);
    __ sqdmulh(v17, __ T4S, v17, v31);
    __ sqdmulh(v18, __ T4S, v18, v31);
    __ sqdmulh(v19, __ T4S, v19, v31);

    __ shsubv(v16, __ T4S, v24, v16);
    __ shsubv(v17, __ T4S, v25, v17);
    __ shsubv(v18, __ T4S, v26, v18);
    __ shsubv(v19, __ T4S, v27, v19);

    __ subv(v1, __ T4S, v0, v16);
    __ subv(v3, __ T4S, v2, v17);
    __ subv(v5, __ T4S, v4, v18);
    __ subv(v7, __ T4S, v6, v19);

    __ addv(v0, __ T4S, v0, v16);
    __ addv(v2, __ T4S, v2, v17);
    __ addv(v4, __ T4S, v4, v18);
    __ addv(v6, __ T4S, v6, v19);
  }

  // At these levels, the indices that correspond to the 'j's (and 'j+l's)
  // in the Java implementation come in sequences of at least 8, so we
  // can use ldpq to collect the corresponding data into pairs of v registers
  // we collect the coefficients that need to be multiplied by the corresponding
  // zeta values into registers v0-v7, the zetas into registers v16-v23 then
  // do the (Montgomery) multiplications by zeta in parallel into v16-v23
  // load the coeffs corresponding to the'j+l's into v0-v7, then
  // do the additions into v24-v31 and the subtractions into v0-v7 and
  // finally save the results back to the coeffs array
  void dilithiumNttLevel0_4(const Register dilithiumConsts,
    const Register coeffs, const Register zetas) {
    int c1 = 0;
    int c2 = 512;
    int startIncr;
    int incr1 = 32;
    int incr2 = 64;
    int incr3 = 96;

    for (int level = 0; level < 5; level++) {
      int c1Start = c1;
      int c2Start = c2;
      if (level == 3) {
        incr1 = 32;
        incr2 = 128;
        incr3 = 160;
      } else if (level == 4) {
        incr1 = 64;
        incr2 = 128;
        incr3 = 192;
      }

      for (int i = 0; i < 4; i++) {
        __ ldpq(v30, v31, Address(dilithiumConsts, 0));
        __ ldpq(v0, v1, Address(coeffs, c2Start));
        __ ldpq(v2, v3, Address(coeffs, c2Start + incr1));
        __ ldpq(v4, v5, Address(coeffs, c2Start + incr2));
        __ ldpq(v6, v7, Address(coeffs, c2Start + incr3));
        __ ldpq(v16, v17, __ post (zetas, 32));
        __ ldpq(v18, v19, __ post (zetas, 32));
        __ ldpq(v20, v21, __ post (zetas, 32));
        __ ldpq(v22, v23, __ post (zetas, 32));
        dilithium_montmul32();
        __ ldpq(v0, v1, Address(coeffs, c1Start));
        __ ldpq(v2, v3, Address(coeffs, c1Start + incr1));
        __ ldpq(v4, v5, Address(coeffs, c1Start + incr2));
        __ ldpq(v6, v7, Address(coeffs, c1Start + incr3));
        dilithium_add_sub32();
        __ stpq(v24, v25, Address(coeffs, c1Start));
        __ stpq(v26, v27, Address(coeffs, c1Start + incr1));
        __ stpq(v28, v29, Address(coeffs, c1Start + incr2));
        __ stpq(v30, v31, Address(coeffs, c1Start + incr3));
        __ stpq(v0, v1, Address(coeffs, c2Start));
        __ stpq(v2, v3, Address(coeffs, c2Start + incr1));
        __ stpq(v4, v5, Address(coeffs, c2Start + incr2));
        __ stpq(v6, v7, Address(coeffs, c2Start + incr3));

        int k = 4 * level + i;

        if (k > 7) {
          startIncr = 256;
        } else if (k == 5) {
          startIncr = 384;
        } else {
          startIncr = 128;
        }

        c1Start += startIncr;
        c2Start += startIncr;
      }

      c2 /= 2;
    }
  }

  // Dilithium NTT function except for the final "normalization" to |coeff| < Q.
  // Implements
  // static int implDilithiumAlmostNtt(int[] coeffs, int zetas[]) {}
  //
  // coeffs (int[256]) = c_rarg0
  // zetas (int[256]) = c_rarg1
  address generate_dilithiumAlmostNtt() {

    __ align(CodeEntryAlignment);
    StubCodeMark mark(this, "StubRoutines", "dilithiumAlmostNtt");
    address start = __ pc();
    __ enter();

    const Register coeffs = c_rarg0;
    const Register zetas = c_rarg1;

    const Register tmpAddr = r9;
    const Register dilithiumConsts = r10;
    const Register result = r11;

    __ add(result, coeffs, 0);
    __ lea(dilithiumConsts, ExternalAddress((address) StubRoutines::aarch64::_dilithiumConsts));

    // Each level represents one iteration of the outer for loop of the Java version
    // level 0-4
    dilithiumNttLevel0_4(dilithiumConsts, coeffs, zetas);

    // level 5
    for (int i = 0; i < 1024; i += 256) {
      __ ldpq(v30, v31, Address(dilithiumConsts, 0));
      __ ldr(v0, __ Q, Address(coeffs, i + 16));
      __ ldr(v1, __ Q, Address(coeffs, i + 48));
      __ ldr(v2, __ Q, Address(coeffs, i + 80));
      __ ldr(v3, __ Q, Address(coeffs, i + 112));
      __ ldr(v4, __ Q, Address(coeffs, i + 144));
      __ ldr(v5, __ Q, Address(coeffs, i + 176));
      __ ldr(v6, __ Q, Address(coeffs, i + 208));
      __ ldr(v7, __ Q, Address(coeffs, i + 240));
      __ ldpq(v16, v17, __ post (zetas, 32));
      __ ldpq(v18, v19, __ post (zetas, 32));
      __ ldpq(v20, v21, __ post (zetas, 32));
      __ ldpq(v22, v23, __ post (zetas, 32));
      dilithium_montmul32();
      __ ldr(v0, __ Q, Address(coeffs, i));
      __ ldr(v1, __ Q, Address(coeffs, i + 32));
      __ ldr(v2, __ Q, Address(coeffs, i + 64));
      __ ldr(v3, __ Q, Address(coeffs, i + 96));
      __ ldr(v4, __ Q, Address(coeffs, i + 128));
      __ ldr(v5, __ Q, Address(coeffs, i + 160));
      __ ldr(v6, __ Q, Address(coeffs, i + 192));
      __ ldr(v7, __ Q, Address(coeffs, i + 224));
      dilithium_add_sub32();
      __ str(v24, __ Q, Address(coeffs, i));
      __ str(v25, __ Q, Address(coeffs, i + 32));
      __ str(v26, __ Q, Address(coeffs, i + 64));
      __ str(v27, __ Q, Address(coeffs, i + 96));
      __ str(v28, __ Q, Address(coeffs, i + 128));
      __ str(v29, __ Q, Address(coeffs, i + 160));
      __ str(v30, __ Q, Address(coeffs, i + 192));
      __ str(v31, __ Q, Address(coeffs, i + 224));
      __ str(v0, __ Q, Address(coeffs, i + 16));
      __ str(v1, __ Q, Address(coeffs, i + 48));
      __ str(v2, __ Q, Address(coeffs, i + 80));
      __ str(v3, __ Q, Address(coeffs, i + 112));
      __ str(v4, __ Q, Address(coeffs, i + 144));
      __ str(v5, __ Q, Address(coeffs, i + 176));
      __ str(v6, __ Q, Address(coeffs, i + 208));
      __ str(v7, __ Q, Address(coeffs, i + 240));
    }

    // level 6
    for (int i = 0; i < 1024; i += 128) {
      __ ldpq(v30, v31, Address(dilithiumConsts, 0));
      __ add(tmpAddr, coeffs, i);
      __ ld2(v0, v1, __ T2D, tmpAddr);
      __ add(tmpAddr, coeffs, i + 32);
      __ ld2(v2, v3, __ T2D, tmpAddr);
      __ add(tmpAddr, coeffs, i + 64);
      __ ld2(v4, v5, __ T2D, tmpAddr);
      __ add(tmpAddr, coeffs, i + 96);
      __ ld2(v6, v7, __ T2D, tmpAddr);
      __ ldpq(v16, v17, __ post (zetas, 32));
      __ ldpq(v18, v19, __ post (zetas, 32));
      dilithium_montmul_sub_add16();
      __ add(tmpAddr, coeffs, i);
      __ st2(v0, v1, __ T2D, tmpAddr);
      __ add(tmpAddr, coeffs, i + 32);
      __ st2(v2, v3, __ T2D, tmpAddr);
      __ add(tmpAddr, coeffs, i + 64);
      __ st2(v4, v5, __ T2D, tmpAddr);
      __ add(tmpAddr, coeffs, i + 96);
      __ st2(v6, v7, __ T2D, tmpAddr);
    }

    // level 7
    for (int i = 0; i < 1024; i += 128) {
      __ ldpq(v30, v31, Address(dilithiumConsts, 0));
      __ add(tmpAddr, coeffs, i);
      __ ld2(v0, v1, __ T4S, tmpAddr);
      __ add(tmpAddr, coeffs, i + 32);
      __ ld2(v2, v3, __ T4S, tmpAddr);
      __ add(tmpAddr, coeffs, i + 64);
      __ ld2(v4, v5, __ T4S, tmpAddr);
      __ add(tmpAddr, coeffs, i + 96);
      __ ld2(v6, v7, __ T4S, tmpAddr);
      __ ldpq(v16, v17, __ post (zetas, 32));
      __ ldpq(v18, v19, __ post(zetas, 32));
      dilithium_montmul_sub_add16();
      __ add(tmpAddr, coeffs, i);
      __ st2(v0, v1, __ T4S, tmpAddr);
      __ add(tmpAddr, coeffs, i + 32);
      __ st2(v2, v3, __ T4S, tmpAddr);
      __ add(tmpAddr, coeffs, i + 64);
      __ st2(v4, v5, __ T4S, tmpAddr);
      __ add(tmpAddr, coeffs, i + 96);
      __ st2(v6, v7, __ T4S, tmpAddr);
    }
    __ leave(); // required for proper stackwalking of RuntimeStub frame
    __ mov(r0, zr); // return 0
    __ ret(lr);

    return start;

  }

  void dilithium_sub_add_montmul16() {
    __ subv(v20, __ T4S, v0, v1);
    __ subv(v21, __ T4S, v2, v3);
    __ subv(v22, __ T4S, v4, v5);
    __ subv(v23, __ T4S, v6, v7);

    __ addv(v0, __ T4S, v0, v1);
    __ addv(v2, __ T4S, v2, v3);
    __ addv(v4, __ T4S, v4, v5);
    __ addv(v6, __ T4S, v6, v7);

    __ sqdmulh(v24, __ T4S, v20, v16);
    __ mulv(v1, __ T4S, v20, v16);
    __ sqdmulh(v25, __ T4S, v21, v17);
    __ mulv(v3, __ T4S, v21, v17);
    __ sqdmulh(v26, __ T4S, v22, v18);
    __ mulv(v5, __ T4S, v22, v18);
    __ sqdmulh(v27, __ T4S, v23, v19);
    __ mulv(v7, __ T4S, v23, v19);

    __ mulv(v1, __ T4S, v1, v30);
    __ mulv(v3, __ T4S, v3, v30);
    __ mulv(v5, __ T4S, v5, v30);
    __ mulv(v7, __ T4S, v7, v30);

    __ sqdmulh(v1, __ T4S, v1, v31);
    __ sqdmulh(v3, __ T4S, v3, v31);
    __ sqdmulh(v5, __ T4S, v5, v31);
    __ sqdmulh(v7, __ T4S, v7, v31);

    __ shsubv(v1, __ T4S, v24, v1);
    __ shsubv(v3, __ T4S, v25, v3);
    __ shsubv(v5, __ T4S, v26, v5);
    __ shsubv(v7, __ T4S, v27, v7);
  }


  // At these levels, the indices that correspond to the 'j's (and 'j+l's)
  // in the Java implementation come in sequences of at least 8, so we
  // can use ldpq to collect the corresponding data into pairs of v registers
  // we collect the coefficients that correspond to the 'j's into v0-v7
  // the coefficiets that correspond to the 'j+l's into v16-v23 then
  // do the additions into v24-v31 and the subtractions into v0-v7 then
  // save the result of the additions, load the zetas into v16-v23
  // do the (Montgomery) multiplications by zeta in parallel into v16-v23
  // finally save the results back to the coeffs array
  void dilithiumInverseNttLevel3_7(const Register dilithiumConsts,
    const Register coeffs, const Register zetas) {
    int c1 = 0;
    int c2 = 32;
    int startIncr;
    int incr1;
    int incr2;
    int incr3;

    for (int level = 3; level < 8; level++) {
      int c1Start = c1;
      int c2Start = c2;
      if (level == 3) {
        incr1 = 64;
        incr2 = 128;
        incr3 = 192;
      } else if (level == 4) {
        incr1 = 32;
        incr2 = 128;
        incr3 = 160;
      } else {
        incr1 = 32;
        incr2 = 64;
        incr3 = 96;
      }

      for (int i = 0; i < 4; i++) {
        __ ldpq(v0, v1, Address(coeffs, c1Start));
        __ ldpq(v2, v3, Address(coeffs, c1Start + incr1));
        __ ldpq(v4, v5, Address(coeffs, c1Start + incr2));
        __ ldpq(v6, v7, Address(coeffs, c1Start + incr3));
        __ ldpq(v16, v17, Address(coeffs, c2Start));
        __ ldpq(v18, v19, Address(coeffs, c2Start + incr1));
        __ ldpq(v20, v21, Address(coeffs, c2Start + incr2));
        __ ldpq(v22, v23, Address(coeffs, c2Start + incr3));
        dilithium_add_sub32();
        __ stpq(v24, v25, Address(coeffs, c1Start));
        __ stpq(v26, v27, Address(coeffs, c1Start + incr1));
        __ stpq(v28, v29, Address(coeffs, c1Start + incr2));
        __ stpq(v30, v31, Address(coeffs, c1Start + incr3));
        __ ldpq(v30, v31, Address(dilithiumConsts, 0));
        __ ldpq(v16, v17, __ post (zetas, 32));
        __ ldpq(v18, v19, __ post (zetas, 32));
        __ ldpq(v20, v21, __ post (zetas, 32));
        __ ldpq(v22, v23, __ post (zetas, 32));
        dilithium_montmul32();
        __ stpq(v16, v17, Address(coeffs, c2Start));
        __ stpq(v18, v19, Address(coeffs, c2Start + incr1));
        __ stpq(v20, v21, Address(coeffs, c2Start + incr2));
        __ stpq(v22, v23, Address(coeffs, c2Start + incr3));

        int k = 4 * level + i;

        if (k < 24) {
          startIncr = 256;
        } else if (k == 25) {
          startIncr = 384;
        } else {
          startIncr = 128;
        }

        c1Start += startIncr;
        c2Start += startIncr;
      }

      c2 *= 2;
    }
  }

  // Dilithium Inverse NTT function except the final mod Q division by 2^256.
  // Implements
  // static int implDilithiumAlmostInverseNtt(int[] coeffs, int[] zetas) {}
  //
  // coeffs (int[256]) = c_rarg0
  // zetas (int[256]) = c_rarg1
  address generate_dilithiumAlmostInverseNtt() {

    __ align(CodeEntryAlignment);
    StubCodeMark mark(this, "StubRoutines", "dilithiumAlmostInverseNtt");
    address start = __ pc();
    __ enter();

    const Register coeffs = c_rarg0;
    const Register zetas = c_rarg1;

    const Register tmpAddr = r9;
    const Register dilithiumConsts = r10;
    const Register result = r11;

    __ add(result, coeffs, 0);
    __ lea(dilithiumConsts, ExternalAddress((address) StubRoutines::aarch64::_dilithiumConsts));

    // Each level represents one iteration of the outer for loop of the Java version
    // level0
    for (int i = 0; i < 1024; i += 128) {
      __ ldpq(v30, v31, Address(dilithiumConsts, 0));
      __ add(tmpAddr, coeffs, i);
      __ ld2(v0, v1, __ T4S, tmpAddr);
      __ add(tmpAddr, coeffs, i + 32);
      __ ld2(v2, v3, __ T4S, tmpAddr);
      __ add(tmpAddr, coeffs, i + 64);
      __ ld2(v4, v5, __ T4S, tmpAddr);
      __ add(tmpAddr, coeffs, i + 96);
      __ ld2(v6, v7, __ T4S, tmpAddr);
      __ ldpq(v16, v17, __ post (zetas, 32));
      __ ldpq(v18, v19, __ post (zetas, 32));
      dilithium_sub_add_montmul16();
      __ add(tmpAddr, coeffs, i);
      __ st2(v0, v1, __ T4S, tmpAddr);
      __ add(tmpAddr, coeffs, i + 32);
      __ st2(v2, v3, __ T4S, tmpAddr);
      __ add(tmpAddr, coeffs, i + 64);
      __ st2(v4, v5, __ T4S, tmpAddr);
      __ add(tmpAddr, coeffs, i + 96);
      __ st2(v6, v7, __ T4S, tmpAddr);
    }

    // level 1
    for (int i = 0; i < 1024; i += 128) {
      __ add(tmpAddr, coeffs, i);
      __ ld2(v0, v1, __ T2D, tmpAddr);
      __ add(tmpAddr, coeffs, i + 32);
      __ ld2(v2, v3, __ T2D, tmpAddr);
      __ add(tmpAddr, coeffs, i + 64);
      __ ld2(v4, v5, __ T2D, tmpAddr);
      __ add(tmpAddr, coeffs, i + 96);
      __ ld2(v6, v7, __ T2D, tmpAddr);
      __ ldpq(v16, v17, __ post (zetas, 32));
      __ ldpq(v18, v19, __ post (zetas, 32));
      dilithium_sub_add_montmul16();
      __ add(tmpAddr, coeffs, i);
      __ st2(v0, v1, __ T2D, tmpAddr);
      __ add(tmpAddr, coeffs, i + 32);
      __ st2(v2, v3, __ T2D, tmpAddr);
      __ add(tmpAddr, coeffs, i + 64);
      __ st2(v4, v5, __ T2D, tmpAddr);
      __ add(tmpAddr, coeffs, i + 96);
      __ st2(v6, v7, __ T2D, tmpAddr);
    }

    //level 2
    for (int i = 0; i < 1024; i += 256) {
      __ ldr(v0, __ Q, Address(coeffs, i));
      __ ldr(v1, __ Q, Address(coeffs, i + 32));
      __ ldr(v2, __ Q, Address(coeffs, i + 64));
      __ ldr(v3, __ Q, Address(coeffs, i + 96));
      __ ldr(v4, __ Q, Address(coeffs, i + 128));
      __ ldr(v5, __ Q, Address(coeffs, i + 160));
      __ ldr(v6, __ Q, Address(coeffs, i + 192));
      __ ldr(v7, __ Q, Address(coeffs, i + 224));
      __ ldr(v16, __ Q, Address(coeffs, i + 16));
      __ ldr(v17, __ Q, Address(coeffs, i + 48));
      __ ldr(v18, __ Q, Address(coeffs, i + 80));
      __ ldr(v19, __ Q, Address(coeffs, i + 112));
      __ ldr(v20, __ Q, Address(coeffs, i + 144));
      __ ldr(v21, __ Q, Address(coeffs, i + 176));
      __ ldr(v22, __ Q, Address(coeffs, i + 208));
      __ ldr(v23, __ Q, Address(coeffs, i + 240));
      dilithium_add_sub32();
      __ str(v24, __ Q, Address(coeffs, i));
      __ str(v25, __ Q, Address(coeffs, i + 32));
      __ str(v26, __ Q, Address(coeffs, i + 64));
      __ str(v27, __ Q, Address(coeffs, i + 96));
      __ str(v28, __ Q, Address(coeffs, i + 128));
      __ str(v29, __ Q, Address(coeffs, i + 160));
      __ str(v30, __ Q, Address(coeffs, i + 192));
      __ str(v31, __ Q, Address(coeffs, i + 224));
      __ ldpq(v16, v17, __ post (zetas, 32));
      __ ldpq(v18, v19, __ post (zetas, 32));
      __ ldpq(v20, v21, __ post (zetas, 32));
      __ ldpq(v22, v23, __ post (zetas, 32));
      __ ldpq(v30, v31, Address(dilithiumConsts, 0));
      dilithium_montmul32();
      __ str(v16, __ Q, Address(coeffs, i + 16));
      __ str(v17, __ Q, Address(coeffs, i + 48));
      __ str(v18, __ Q, Address(coeffs, i + 80));
      __ str(v19, __ Q, Address(coeffs, i + 112));
      __ str(v20, __ Q, Address(coeffs, i + 144));
      __ str(v21, __ Q, Address(coeffs, i + 176));
      __ str(v22, __ Q, Address(coeffs, i + 208));
      __ str(v23, __ Q, Address(coeffs, i + 240));
    }

    // level 3-7
    dilithiumInverseNttLevel3_7(dilithiumConsts, coeffs, zetas);

    __ leave(); // required for proper stackwalking of RuntimeStub frame
    __ mov(r0, zr); // return 0
    __ ret(lr);

    return start;

  }

  // Dilithium multiply polynomials in the NTT domain.
  // Implements
  // static int implDilithiumNttMult(
  //              int[] result, int[] ntta, int[] nttb {}
  //
  // result (int[256]) = c_rarg0
  // poly1 (int[256]) = c_rarg1
  // poly2 (int[256]) = c_rarg2
  address generate_dilithiumNttMult() {

    __ align(CodeEntryAlignment);
    StubCodeMark mark(this, "StubRoutines", "dilithiumNttMult");
    address start = __ pc();
    __ enter();

    Label L_loop;

    const Register result = c_rarg0;
    const Register poly1 = c_rarg1;
    const Register poly2 = c_rarg2;

    const Register dilithiumConsts = r10;
    const Register len = r11;

    __ lea(dilithiumConsts, ExternalAddress((address) StubRoutines::aarch64::_dilithiumConsts));

    __ ldpq(v30, v31, Address(dilithiumConsts, 0));
    __ ldr(v29, __ Q, Address(dilithiumConsts, 48));

    __ mov(len, zr);
    __ add(len, len, 1024);

    __ BIND(L_loop);

    __ ldpq(v0, v1, __ post(poly1, 32));
    __ ldpq(v2, v3, __ post(poly1, 32));
    __ ldpq(v4, v5, __ post(poly1, 32));
    __ ldpq(v6, v7, __ post(poly1, 32));
    __ ldpq(v16, v17, __ post(poly2, 32));
    __ ldpq(v18, v19, __ post(poly2, 32));
    __ ldpq(v20, v21, __ post(poly2, 32));
    __ ldpq(v22, v23, __ post(poly2, 32));
    dilithium_montmul32();
    __ sqdmulh(v24, __ T4S, v29, v16);
    __ mulv(v16, __ T4S, v29, v16);
    __ sqdmulh(v25, __ T4S, v29, v17);
    __ mulv(v17, __ T4S, v29, v17);
    __ sqdmulh(v26, __ T4S, v29, v18);
    __ mulv(v18, __ T4S, v29, v18);
    __ sqdmulh(v27, __ T4S, v29, v19);
    __ mulv(v19, __ T4S, v29, v19);
    __ mulv(v16, __ T4S, v16, v30);
    __ mulv(v17, __ T4S, v17, v30);
    __ mulv(v18, __ T4S, v18, v30);
    __ mulv(v19, __ T4S, v19, v30);
    __ sqdmulh(v16, __ T4S, v16, v31);
    __ sqdmulh(v17, __ T4S, v17, v31);
    __ sqdmulh(v18, __ T4S, v18, v31);
    __ sqdmulh(v19, __ T4S, v19, v31);
    __ shsubv(v16, __ T4S, v24, v16);
    __ shsubv(v17, __ T4S, v25, v17);
    __ shsubv(v18, __ T4S, v26, v18);
    __ shsubv(v19, __ T4S, v27, v19);
    __ sqdmulh(v24, __ T4S, v29, v20);
    __ mulv(v20, __ T4S, v29, v20);
    __ sqdmulh(v25, __ T4S, v29, v21);
    __ mulv(v21, __ T4S, v29, v21);
    __ sqdmulh(v26, __ T4S, v29, v22);
    __ mulv(v22, __ T4S, v29, v22);
    __ sqdmulh(v27, __ T4S, v29, v23);
    __ mulv(v23, __ T4S, v29, v23);
    __ mulv(v20, __ T4S, v20, v30);
    __ mulv(v21, __ T4S, v21, v30);
    __ mulv(v22, __ T4S, v22, v30);
    __ mulv(v23, __ T4S, v23, v30);
    __ sqdmulh(v20, __ T4S, v20, v31);
    __ sqdmulh(v21, __ T4S, v21, v31);
    __ sqdmulh(v22, __ T4S, v22, v31);
    __ sqdmulh(v23, __ T4S, v23, v31);
    __ shsubv(v20, __ T4S, v24, v20);
    __ shsubv(v21, __ T4S, v25, v21);
    __ shsubv(v22, __ T4S, v26, v22);
    __ shsubv(v23, __ T4S, v27, v23);
    __ stpq(v16, v17, __ post(result, 32));
    __ stpq(v18, v19, __ post(result, 32));
    __ stpq(v20, v21, __ post(result, 32));
    __ stpq(v22, v23, __ post(result, 32));

    __ sub(len, len, 128);
    __ cmp(len, (u1)128);
    __ br(Assembler::GE, L_loop);

    __ leave(); // required for proper stackwalking of RuntimeStub frame
    __ mov(r0, zr); // return 0
    __ ret(lr);

    return start;

  }

  // Dilithium Motgomery multiply an array by a constant.
  // Implements
  // static int implDilithiumMontMulByConstant(int[] coeffs, int constant) {}
  //
  // coeffs (int[256]) = c_rarg0
  // constant (int) = c_rarg1
  address generate_dilithiumMontMulByConstant() {

    __ align(CodeEntryAlignment);
    StubCodeMark mark(this, "StubRoutines", "dilithiumMontMulByConstant");
    address start = __ pc();
    __ enter();

    Label L_loop;

    const Register coeffs = c_rarg0;
    const Register constant = c_rarg1;

    const Register dilithiumConsts = r10;
    const Register result = r11;
    const Register len = r12;

    __ add(result, coeffs, 0);
    __ lea(dilithiumConsts, ExternalAddress((address) StubRoutines::aarch64::_dilithiumConsts));


    __ dup(v29, __ T4S, constant);
    __ mov(len, zr);
    __ add(len, len, 1024);

    __ BIND(L_loop);

    __ ldpq(v30, v31, Address(dilithiumConsts, 0));
    __ ldpq(v0, v1, __ post(coeffs, 32));
    __ ldpq(v2, v3, __ post(coeffs, 32));
    __ ldpq(v4, v5, __ post(coeffs, 32));
    __ ldpq(v6, v7, __ post(coeffs, 32));
    __ sqdmulh(v16, __ T4S, v0, v29);
    __ mulv(v0, __ T4S, v0, v29);
    __ sqdmulh(v17, __ T4S, v1, v29);
    __ mulv(v1, __ T4S, v1, v29);
    __ sqdmulh(v18, __ T4S, v2, v29);
    __ mulv(v2, __ T4S, v2, v29);
    __ sqdmulh(v19, __ T4S, v3, v29);
    __ mulv(v3, __ T4S, v3, v29);
    __ sqdmulh(v20, __ T4S, v4, v29);
    __ mulv(v4, __ T4S, v4, v29);
    __ sqdmulh(v21, __ T4S, v5, v29);
    __ mulv(v5, __ T4S, v5, v29);
    __ sqdmulh(v22, __ T4S, v6, v29);
    __ mulv(v6, __ T4S, v6, v29);
    __ sqdmulh(v23, __ T4S, v7, v29);
    __ mulv(v7, __ T4S, v7, v29);
    __ mulv(v0, __ T4S, v0, v30);
    __ mulv(v1, __ T4S, v1, v30);
    __ mulv(v2, __ T4S, v2, v30);
    __ mulv(v3, __ T4S, v3, v30);
    __ mulv(v4, __ T4S, v4, v30);
    __ mulv(v5, __ T4S, v5, v30);
    __ mulv(v6, __ T4S, v6, v30);
    __ mulv(v7, __ T4S, v7, v30);
    __ sqdmulh(v0, __ T4S, v0, v31);
    __ sqdmulh(v1, __ T4S, v1, v31);
    __ sqdmulh(v2, __ T4S, v2, v31);
    __ sqdmulh(v3, __ T4S, v3, v31);
    __ sqdmulh(v4, __ T4S, v4, v31);
    __ sqdmulh(v5, __ T4S, v5, v31);
    __ sqdmulh(v6, __ T4S, v6, v31);
    __ sqdmulh(v7, __ T4S, v7, v31);
    __ shsubv(v0, __ T4S, v16, v0);
    __ shsubv(v1, __ T4S, v17, v1);
    __ shsubv(v2, __ T4S, v18, v2);
    __ shsubv(v3, __ T4S, v19, v3);
    __ shsubv(v4, __ T4S, v20, v4);
    __ shsubv(v5, __ T4S, v21, v5);
    __ shsubv(v6, __ T4S, v22, v6);
    __ shsubv(v7, __ T4S, v23, v7);
    __ stpq(v0, v1, __ post(result, 32));
    __ stpq(v2, v3, __ post(result, 32));
    __ stpq(v4, v5, __ post(result, 32));
    __ stpq(v6, v7, __ post(result, 32));

    __ sub(len, len, 128);
    __ cmp(len, (u1)128);
    __ br(Assembler::GE, L_loop);

    __ leave(); // required for proper stackwalking of RuntimeStub frame
    __ mov(r0, zr); // return 0
    __ ret(lr);

    return start;
  }

  // Dilithium decompose poly.
  // Implements
  // static int implDilithiumDecomposePoly(int[] coeffs, int constant) {}
  //
  // input (int[256]) = c_rarg0
  // lowPart (int[256]) = c_rarg1
  // highPart (int[256]) = c_rarg2
  // twoGamma2  (int) = c_rarg3
  // multiplier (int) = c_rarg4
  address generate_dilithiumDecomposePoly() {

    __ align(CodeEntryAlignment);
    StubCodeMark mark(this, "StubRoutines", "dilithiumDecomposePoly");
    address start = __ pc();
    __ enter();

    Label L_loop;

    const Register input = c_rarg0;
    const Register lowPart = c_rarg1;
    const Register highPart = c_rarg2;
    const Register twoGamma2 = c_rarg3;
    const Register multiplier = c_rarg4;

    const Register len = r9;
    const Register dilithiumConsts = r10;
    const Register tmp = r11;

    __ lea(dilithiumConsts, ExternalAddress((address) StubRoutines::aarch64::_dilithiumConsts));

    // save callee-saved registers
    __ stpd(v8, v9, __ pre(sp, -64));
    __ stpd(v10, v11, Address(sp, 16));
    __ stpd(v12, v13, Address(sp, 32));
    __ stpd(v14, v15, Address(sp, 48));


    __ mov(tmp, zr);
    __ add(tmp, tmp, 1);
    __ dup(v25, __ T4S, tmp); // 1
    __ ldr(v30, __ Q, Address(dilithiumConsts, 16)); // q
    __ ldr(v31, __ Q, Address(dilithiumConsts, 64)); // addend for mod q reduce
    __ dup(v28, __ T4S, twoGamma2); // 2 * gamma2
    __ dup(v29, __ T4S, multiplier); // multiplier for mod 2 * gamma reduce
    __ subv(v26, __ T4S, v30, v25); // q - 1
    __ sshr(v27, __ T4S, v28, 1); // gamma2

    __ mov(len, zr);
    __ add(len, len, 1024);

    __ BIND(L_loop);

    __ ld4(v0, v1, v2, v3, __ T4S, __ post(input, 64));

    // rplus in v0
    //  rplus = rplus - ((rplus + 5373807) >> 23) * dilithium_q;
    __ addv(v4, __ T4S, v0, v31);
    __ addv(v5, __ T4S, v1, v31);
    __ addv(v6, __ T4S, v2, v31);
    __ addv(v7, __ T4S, v3, v31);

    __ sshr(v4, __ T4S, v4, 23);
    __ sshr(v5, __ T4S, v5, 23);
    __ sshr(v6, __ T4S, v6, 23);
    __ sshr(v7, __ T4S, v7, 23);

    __ mulv(v4, __ T4S, v4, v30);
    __ mulv(v5, __ T4S, v5, v30);
    __ mulv(v6, __ T4S, v6, v30);
    __ mulv(v7, __ T4S, v7, v30);

    __ subv(v0, __ T4S, v0, v4);
    __ subv(v1, __ T4S, v1, v5);
    __ subv(v2, __ T4S, v2, v6);
    __ subv(v3, __ T4S, v3, v7);

    // rplus in v0
    // rplus = rplus + ((rplus >> 31) & dilithium_q);
    __ sshr(v4, __ T4S, v0, 31);
    __ sshr(v5, __ T4S, v1, 31);
    __ sshr(v6, __ T4S, v2, 31);
    __ sshr(v7, __ T4S, v3, 31);

    __ andr(v4, __ T16B, v4, v30);
    __ andr(v5, __ T16B, v5, v30);
    __ andr(v6, __ T16B, v6, v30);
    __ andr(v7, __ T16B, v7, v30);

    __ addv(v0, __ T4S, v0, v4);
    __ addv(v1, __ T4S, v1, v5);
    __ addv(v2, __ T4S, v2, v6);
    __ addv(v3, __ T4S, v3, v7);

    // rplus in v0
    // int quotient = (rplus * multiplier) >> 22;
    __ mulv(v4, __ T4S, v0, v29);
    __ mulv(v5, __ T4S, v1, v29);
    __ mulv(v6, __ T4S, v2, v29);
    __ mulv(v7, __ T4S, v3, v29);

    __ sshr(v4, __ T4S, v4, 22);
    __ sshr(v5, __ T4S, v5, 22);
    __ sshr(v6, __ T4S, v6, 22);
    __ sshr(v7, __ T4S, v7, 22);

    // quotient in v4
    // int r0 = rplus - quotient * twoGamma2;
    __ mulv(v8, __ T4S, v4, v28);
    __ mulv(v9, __ T4S, v5, v28);
    __ mulv(v10, __ T4S, v6, v28);
    __ mulv(v11, __ T4S, v7, v28);

    __ subv(v8, __ T4S, v0, v8);
    __ subv(v9, __ T4S, v1, v9);
    __ subv(v10, __ T4S, v2, v10);
    __ subv(v11, __ T4S, v3, v11);

    // r0 in v8
    // int mask = (twoGamma2 - r0) >> 22;
    __ subv(v12, __ T4S, v28, v8);
    __ subv(v13, __ T4S, v28, v9);
    __ subv(v14, __ T4S, v28, v10);
    __ subv(v15, __ T4S, v28, v11);

    __ sshr(v12, __ T4S, v12, 22);
    __ sshr(v13, __ T4S, v13, 22);
    __ sshr(v14, __ T4S, v14, 22);
    __ sshr(v15, __ T4S, v15, 22);

    // mask in v12
    // r0 -= (mask & twoGamma2);
    __ andr(v16, __ T16B, v12, v28);
    __ andr(v17, __ T16B, v13, v28);
    __ andr(v18, __ T16B, v14, v28);
    __ andr(v19, __ T16B, v15, v28);

    __ subv(v8, __ T4S, v8, v16);
    __ subv(v9, __ T4S, v9, v17);
    __ subv(v10, __ T4S, v10, v18);
    __ subv(v11, __ T4S, v11, v19);

    // r0 in v8
    //  quotient += (mask & 1);
    __ andr(v16, __ T16B, v12, v25);
    __ andr(v17, __ T16B, v13, v25);
    __ andr(v18, __ T16B, v14, v25);
    __ andr(v19, __ T16B, v15, v25);

    __ addv(v4, __ T4S, v4, v16);
    __ addv(v5, __ T4S, v5, v17);
    __ addv(v6, __ T4S, v6, v18);
    __ addv(v7, __ T4S, v7, v19);

    // mask = (twoGamma2 / 2 - r0) >> 31;
    __ subv(v12, __ T4S, v27, v8);
    __ subv(v13, __ T4S, v27, v9);
    __ subv(v14, __ T4S, v27, v10);
    __ subv(v15, __ T4S, v27, v11);

    __ sshr(v12, __ T4S, v12, 31);
    __ sshr(v13, __ T4S, v13, 31);
    __ sshr(v14, __ T4S, v14, 31);
    __ sshr(v15, __ T4S, v15, 31);

    // r0 -= (mask & twoGamma2);
    __ andr(v16, __ T16B, v12, v28);
    __ andr(v17, __ T16B, v13, v28);
    __ andr(v18, __ T16B, v14, v28);
    __ andr(v19, __ T16B, v15, v28);

    __ subv(v8, __ T4S, v8, v16);
    __ subv(v9, __ T4S, v9, v17);
    __ subv(v10, __ T4S, v10, v18);
    __ subv(v11, __ T4S, v11, v19);

    // quotient += (mask & 1);
    __ andr(v16, __ T16B, v12, v25);
    __ andr(v17, __ T16B, v13, v25);
    __ andr(v18, __ T16B, v14, v25);
    __ andr(v19, __ T16B, v15, v25);

    __ addv(v4, __ T4S, v4, v16);
    __ addv(v5, __ T4S, v5, v17);
    __ addv(v6, __ T4S, v6, v18);
    __ addv(v7, __ T4S, v7, v19);

    // int r1 = rplus - r0 - (dilithium_q - 1);
    __ subv(v16, __ T4S, v0, v8);
    __ subv(v17, __ T4S, v1, v9);
    __ subv(v18, __ T4S, v2, v10);
    __ subv(v19, __ T4S, v3, v11);

    __ subv(v16, __ T4S, v16, v26);
    __ subv(v17, __ T4S, v17, v26);
    __ subv(v18, __ T4S, v18, v26);
    __ subv(v19, __ T4S, v19, v26);

    // r1 in v16
    // r1 = (r1 | (-r1)) >> 31; // 0 if rplus - r0 == (dilithium_q - 1), -1 otherwise
    __ negr(v20, __ T4S, v16);
    __ negr(v21, __ T4S, v17);
    __ negr(v22, __ T4S, v18);
    __ negr(v23, __ T4S, v19);

    __ orr(v16, __ T16B, v16, v20);
    __ orr(v17, __ T16B, v17, v21);
    __ orr(v18, __ T16B, v18, v22);
    __ orr(v19, __ T16B, v19, v23);

    __ sshr(v0, __ T4S, v16, 31);
    __ sshr(v1, __ T4S, v17, 31);
    __ sshr(v2, __ T4S, v18, 31);
    __ sshr(v3, __ T4S, v19, 31);

    // r1 in v0
    // r0 += ~r1;
    __ notr(v20, __ T16B, v0);
    __ notr(v21, __ T16B, v1);
    __ notr(v22, __ T16B, v2);
    __ notr(v23, __ T16B, v3);

    __ addv(v8, __ T4S, v8, v20);
    __ addv(v9, __ T4S, v9, v21);
    __ addv(v10, __ T4S, v10, v22);
    __ addv(v11, __ T4S, v11, v23);

    // r0 in v8
    // r1 = r1 & quotient;
    __ andr(v0, __ T16B, v4, v0);
    __ andr(v1, __ T16B, v5, v1);
    __ andr(v2, __ T16B, v6, v2);
    __ andr(v3, __ T16B, v7, v3);

    // r1 in v0
    // lowPart[m] = r0;
    // highPart[m] = r1;
    __ st4(v8, v9, v10, v11, __ T4S, __ post(lowPart, 64));
    __ st4(v0, v1, v2, v3, __ T4S, __ post(highPart, 64));


    __ sub(len, len, 64);
    __ cmp(len, (u1)64);
    __ br(Assembler::GE, L_loop);

    // restore callee-saved vector registers
    __ ldpd(v14, v15, Address(sp, 48));
    __ ldpd(v12, v13, Address(sp, 32));
    __ ldpd(v10, v11, Address(sp, 16));
    __ ldpd(v8, v9, __ post(sp, 64));

    __ leave(); // required for proper stackwalking of RuntimeStub frame
    __ mov(r0, zr); // return 0
    __ ret(lr);

    return start;
  }

  /**
   *  Arguments:
   *
   * Inputs:
   *   c_rarg0   - int crc
   *   c_rarg1   - byte* buf
   *   c_rarg2   - int length
   *   c_rarg3   - int* table
   *
   * Output:
   *       r0   - int crc result
   */
  address generate_updateBytesCRC32C() {
    assert(UseCRC32CIntrinsics, "what are we doing here?");

    __ align(CodeEntryAlignment);
    StubGenStubId stub_id = StubGenStubId::updateBytesCRC32C_id;
    StubCodeMark mark(this, stub_id);

    address start = __ pc();

    const Register crc   = c_rarg0;  // crc
    const Register buf   = c_rarg1;  // source java byte array address
    const Register len   = c_rarg2;  // length
    const Register table0 = c_rarg3; // crc_table address
    const Register table1 = c_rarg4;
    const Register table2 = c_rarg5;
    const Register table3 = c_rarg6;
    const Register tmp3 = c_rarg7;

    BLOCK_COMMENT("Entry:");
    __ enter(); // required for proper stackwalking of RuntimeStub frame

    __ kernel_crc32c(crc, buf, len,
              table0, table1, table2, table3, rscratch1, rscratch2, tmp3);

    __ leave(); // required for proper stackwalking of RuntimeStub frame
    __ ret(lr);

    return start;
  }

  /***
   *  Arguments:
   *
   *  Inputs:
   *   c_rarg0   - int   adler
   *   c_rarg1   - byte* buff
   *   c_rarg2   - int   len
   *
   * Output:
   *   c_rarg0   - int adler result
   */
  address generate_updateBytesAdler32() {
    __ align(CodeEntryAlignment);
    StubGenStubId stub_id = StubGenStubId::updateBytesAdler32_id;
    StubCodeMark mark(this, stub_id);
    address start = __ pc();

    Label L_simple_by1_loop, L_nmax, L_nmax_loop, L_by16, L_by16_loop, L_by1_loop, L_do_mod, L_combine, L_by1;

    // Aliases
    Register adler  = c_rarg0;
    Register s1     = c_rarg0;
    Register s2     = c_rarg3;
    Register buff   = c_rarg1;
    Register len    = c_rarg2;
    Register nmax  = r4;
    Register base  = r5;
    Register count = r6;
    Register temp0 = rscratch1;
    Register temp1 = rscratch2;
    FloatRegister vbytes = v0;
    FloatRegister vs1acc = v1;
    FloatRegister vs2acc = v2;
    FloatRegister vtable = v3;

    // Max number of bytes we can process before having to take the mod
    // 0x15B0 is 5552 in decimal, the largest n such that 255n(n+1)/2 + (n+1)(BASE-1) <= 2^32-1
    uint64_t BASE = 0xfff1;
    uint64_t NMAX = 0x15B0;

    __ mov(base, BASE);
    __ mov(nmax, NMAX);

    // Load accumulation coefficients for the upper 16 bits
    __ lea(temp0, ExternalAddress((address) StubRoutines::aarch64::_adler_table));
    __ ld1(vtable, __ T16B, Address(temp0));

    // s1 is initialized to the lower 16 bits of adler
    // s2 is initialized to the upper 16 bits of adler
    __ ubfx(s2, adler, 16, 16);  // s2 = ((adler >> 16) & 0xffff)
    __ uxth(s1, adler);          // s1 = (adler & 0xffff)

    // The pipelined loop needs at least 16 elements for 1 iteration
    // It does check this, but it is more effective to skip to the cleanup loop
    __ cmp(len, (u1)16);
    __ br(Assembler::HS, L_nmax);
    __ cbz(len, L_combine);

    __ bind(L_simple_by1_loop);
    __ ldrb(temp0, Address(__ post(buff, 1)));
    __ add(s1, s1, temp0);
    __ add(s2, s2, s1);
    __ subs(len, len, 1);
    __ br(Assembler::HI, L_simple_by1_loop);

    // s1 = s1 % BASE
    __ subs(temp0, s1, base);
    __ csel(s1, temp0, s1, Assembler::HS);

    // s2 = s2 % BASE
    __ lsr(temp0, s2, 16);
    __ lsl(temp1, temp0, 4);
    __ sub(temp1, temp1, temp0);
    __ add(s2, temp1, s2, ext::uxth);

    __ subs(temp0, s2, base);
    __ csel(s2, temp0, s2, Assembler::HS);

    __ b(L_combine);

    __ bind(L_nmax);
    __ subs(len, len, nmax);
    __ sub(count, nmax, 16);
    __ br(Assembler::LO, L_by16);

    __ bind(L_nmax_loop);

    generate_updateBytesAdler32_accum(s1, s2, buff, temp0, temp1,
                                      vbytes, vs1acc, vs2acc, vtable);

    __ subs(count, count, 16);
    __ br(Assembler::HS, L_nmax_loop);

    // s1 = s1 % BASE
    __ lsr(temp0, s1, 16);
    __ lsl(temp1, temp0, 4);
    __ sub(temp1, temp1, temp0);
    __ add(temp1, temp1, s1, ext::uxth);

    __ lsr(temp0, temp1, 16);
    __ lsl(s1, temp0, 4);
    __ sub(s1, s1, temp0);
    __ add(s1, s1, temp1, ext:: uxth);

    __ subs(temp0, s1, base);
    __ csel(s1, temp0, s1, Assembler::HS);

    // s2 = s2 % BASE
    __ lsr(temp0, s2, 16);
    __ lsl(temp1, temp0, 4);
    __ sub(temp1, temp1, temp0);
    __ add(temp1, temp1, s2, ext::uxth);

    __ lsr(temp0, temp1, 16);
    __ lsl(s2, temp0, 4);
    __ sub(s2, s2, temp0);
    __ add(s2, s2, temp1, ext:: uxth);

    __ subs(temp0, s2, base);
    __ csel(s2, temp0, s2, Assembler::HS);

    __ subs(len, len, nmax);
    __ sub(count, nmax, 16);
    __ br(Assembler::HS, L_nmax_loop);

    __ bind(L_by16);
    __ adds(len, len, count);
    __ br(Assembler::LO, L_by1);

    __ bind(L_by16_loop);

    generate_updateBytesAdler32_accum(s1, s2, buff, temp0, temp1,
                                      vbytes, vs1acc, vs2acc, vtable);

    __ subs(len, len, 16);
    __ br(Assembler::HS, L_by16_loop);

    __ bind(L_by1);
    __ adds(len, len, 15);
    __ br(Assembler::LO, L_do_mod);

    __ bind(L_by1_loop);
    __ ldrb(temp0, Address(__ post(buff, 1)));
    __ add(s1, temp0, s1);
    __ add(s2, s2, s1);
    __ subs(len, len, 1);
    __ br(Assembler::HS, L_by1_loop);

    __ bind(L_do_mod);
    // s1 = s1 % BASE
    __ lsr(temp0, s1, 16);
    __ lsl(temp1, temp0, 4);
    __ sub(temp1, temp1, temp0);
    __ add(temp1, temp1, s1, ext::uxth);

    __ lsr(temp0, temp1, 16);
    __ lsl(s1, temp0, 4);
    __ sub(s1, s1, temp0);
    __ add(s1, s1, temp1, ext:: uxth);

    __ subs(temp0, s1, base);
    __ csel(s1, temp0, s1, Assembler::HS);

    // s2 = s2 % BASE
    __ lsr(temp0, s2, 16);
    __ lsl(temp1, temp0, 4);
    __ sub(temp1, temp1, temp0);
    __ add(temp1, temp1, s2, ext::uxth);

    __ lsr(temp0, temp1, 16);
    __ lsl(s2, temp0, 4);
    __ sub(s2, s2, temp0);
    __ add(s2, s2, temp1, ext:: uxth);

    __ subs(temp0, s2, base);
    __ csel(s2, temp0, s2, Assembler::HS);

    // Combine lower bits and higher bits
    __ bind(L_combine);
    __ orr(s1, s1, s2, Assembler::LSL, 16); // adler = s1 | (s2 << 16)

    __ ret(lr);

    return start;
  }

  void generate_updateBytesAdler32_accum(Register s1, Register s2, Register buff,
          Register temp0, Register temp1, FloatRegister vbytes,
          FloatRegister vs1acc, FloatRegister vs2acc, FloatRegister vtable) {
    // Below is a vectorized implementation of updating s1 and s2 for 16 bytes.
    // We use b1, b2, ..., b16 to denote the 16 bytes loaded in each iteration.
    // In non-vectorized code, we update s1 and s2 as:
    //   s1 <- s1 + b1
    //   s2 <- s2 + s1
    //   s1 <- s1 + b2
    //   s2 <- s2 + b1
    //   ...
    //   s1 <- s1 + b16
    //   s2 <- s2 + s1
    // Putting above assignments together, we have:
    //   s1_new = s1 + b1 + b2 + ... + b16
    //   s2_new = s2 + (s1 + b1) + (s1 + b1 + b2) + ... + (s1 + b1 + b2 + ... + b16)
    //          = s2 + s1 * 16 + (b1 * 16 + b2 * 15 + ... + b16 * 1)
    //          = s2 + s1 * 16 + (b1, b2, ... b16) dot (16, 15, ... 1)
    __ ld1(vbytes, __ T16B, Address(__ post(buff, 16)));

    // s2 = s2 + s1 * 16
    __ add(s2, s2, s1, Assembler::LSL, 4);

    // vs1acc = b1 + b2 + b3 + ... + b16
    // vs2acc = (b1 * 16) + (b2 * 15) + (b3 * 14) + ... + (b16 * 1)
    __ umullv(vs2acc, __ T8B, vtable, vbytes);
    __ umlalv(vs2acc, __ T16B, vtable, vbytes);
    __ uaddlv(vs1acc, __ T16B, vbytes);
    __ uaddlv(vs2acc, __ T8H, vs2acc);

    // s1 = s1 + vs1acc, s2 = s2 + vs2acc
    __ fmovd(temp0, vs1acc);
    __ fmovd(temp1, vs2acc);
    __ add(s1, s1, temp0);
    __ add(s2, s2, temp1);
  }

  /**
   *  Arguments:
   *
   *  Input:
   *    c_rarg0   - x address
   *    c_rarg1   - x length
   *    c_rarg2   - y address
   *    c_rarg3   - y length
   *    c_rarg4   - z address
   */
  address generate_multiplyToLen() {
    __ align(CodeEntryAlignment);
    StubGenStubId stub_id = StubGenStubId::multiplyToLen_id;
    StubCodeMark mark(this, stub_id);

    address start = __ pc();
    const Register x     = r0;
    const Register xlen  = r1;
    const Register y     = r2;
    const Register ylen  = r3;
    const Register z     = r4;

    const Register tmp0  = r5;
    const Register tmp1  = r10;
    const Register tmp2  = r11;
    const Register tmp3  = r12;
    const Register tmp4  = r13;
    const Register tmp5  = r14;
    const Register tmp6  = r15;
    const Register tmp7  = r16;

    BLOCK_COMMENT("Entry:");
    __ enter(); // required for proper stackwalking of RuntimeStub frame
    __ multiply_to_len(x, xlen, y, ylen, z, tmp0, tmp1, tmp2, tmp3, tmp4, tmp5, tmp6, tmp7);
    __ leave(); // required for proper stackwalking of RuntimeStub frame
    __ ret(lr);

    return start;
  }

  address generate_squareToLen() {
    // squareToLen algorithm for sizes 1..127 described in java code works
    // faster than multiply_to_len on some CPUs and slower on others, but
    // multiply_to_len shows a bit better overall results
    __ align(CodeEntryAlignment);
    StubGenStubId stub_id = StubGenStubId::squareToLen_id;
    StubCodeMark mark(this, stub_id);
    address start = __ pc();

    const Register x     = r0;
    const Register xlen  = r1;
    const Register z     = r2;
    const Register y     = r4; // == x
    const Register ylen  = r5; // == xlen

    const Register tmp0  = r3;
    const Register tmp1  = r10;
    const Register tmp2  = r11;
    const Register tmp3  = r12;
    const Register tmp4  = r13;
    const Register tmp5  = r14;
    const Register tmp6  = r15;
    const Register tmp7  = r16;

    RegSet spilled_regs = RegSet::of(y, ylen);
    BLOCK_COMMENT("Entry:");
    __ enter();
    __ push(spilled_regs, sp);
    __ mov(y, x);
    __ mov(ylen, xlen);
    __ multiply_to_len(x, xlen, y, ylen, z, tmp0, tmp1, tmp2, tmp3, tmp4, tmp5, tmp6, tmp7);
    __ pop(spilled_regs, sp);
    __ leave();
    __ ret(lr);
    return start;
  }

  address generate_mulAdd() {
    __ align(CodeEntryAlignment);
    StubGenStubId stub_id = StubGenStubId::mulAdd_id;
    StubCodeMark mark(this, stub_id);

    address start = __ pc();

    const Register out     = r0;
    const Register in      = r1;
    const Register offset  = r2;
    const Register len     = r3;
    const Register k       = r4;

    BLOCK_COMMENT("Entry:");
    __ enter();
    __ mul_add(out, in, offset, len, k);
    __ leave();
    __ ret(lr);

    return start;
  }

  // Arguments:
  //
  // Input:
  //   c_rarg0   - newArr address
  //   c_rarg1   - oldArr address
  //   c_rarg2   - newIdx
  //   c_rarg3   - shiftCount
  //   c_rarg4   - numIter
  //
  address generate_bigIntegerRightShift() {
    __ align(CodeEntryAlignment);
    StubGenStubId stub_id = StubGenStubId::bigIntegerRightShiftWorker_id;
    StubCodeMark mark(this, stub_id);
    address start = __ pc();

    Label ShiftSIMDLoop, ShiftTwoLoop, ShiftThree, ShiftTwo, ShiftOne, Exit;

    Register newArr        = c_rarg0;
    Register oldArr        = c_rarg1;
    Register newIdx        = c_rarg2;
    Register shiftCount    = c_rarg3;
    Register numIter       = c_rarg4;
    Register idx           = numIter;

    Register newArrCur     = rscratch1;
    Register shiftRevCount = rscratch2;
    Register oldArrCur     = r13;
    Register oldArrNext    = r14;

    FloatRegister oldElem0        = v0;
    FloatRegister oldElem1        = v1;
    FloatRegister newElem         = v2;
    FloatRegister shiftVCount     = v3;
    FloatRegister shiftVRevCount  = v4;

    __ cbz(idx, Exit);

    __ add(newArr, newArr, newIdx, Assembler::LSL, 2);

    // left shift count
    __ movw(shiftRevCount, 32);
    __ subw(shiftRevCount, shiftRevCount, shiftCount);

    // numIter too small to allow a 4-words SIMD loop, rolling back
    __ cmp(numIter, (u1)4);
    __ br(Assembler::LT, ShiftThree);

    __ dup(shiftVCount,    __ T4S, shiftCount);
    __ dup(shiftVRevCount, __ T4S, shiftRevCount);
    __ negr(shiftVCount,   __ T4S, shiftVCount);

    __ BIND(ShiftSIMDLoop);

    // Calculate the load addresses
    __ sub(idx, idx, 4);
    __ add(oldArrNext, oldArr, idx, Assembler::LSL, 2);
    __ add(newArrCur,  newArr, idx, Assembler::LSL, 2);
    __ add(oldArrCur,  oldArrNext, 4);

    // Load 4 words and process
    __ ld1(oldElem0,  __ T4S,  Address(oldArrCur));
    __ ld1(oldElem1,  __ T4S,  Address(oldArrNext));
    __ ushl(oldElem0, __ T4S,  oldElem0, shiftVCount);
    __ ushl(oldElem1, __ T4S,  oldElem1, shiftVRevCount);
    __ orr(newElem,   __ T16B, oldElem0, oldElem1);
    __ st1(newElem,   __ T4S,  Address(newArrCur));

    __ cmp(idx, (u1)4);
    __ br(Assembler::LT, ShiftTwoLoop);
    __ b(ShiftSIMDLoop);

    __ BIND(ShiftTwoLoop);
    __ cbz(idx, Exit);
    __ cmp(idx, (u1)1);
    __ br(Assembler::EQ, ShiftOne);

    // Calculate the load addresses
    __ sub(idx, idx, 2);
    __ add(oldArrNext, oldArr, idx, Assembler::LSL, 2);
    __ add(newArrCur,  newArr, idx, Assembler::LSL, 2);
    __ add(oldArrCur,  oldArrNext, 4);

    // Load 2 words and process
    __ ld1(oldElem0,  __ T2S, Address(oldArrCur));
    __ ld1(oldElem1,  __ T2S, Address(oldArrNext));
    __ ushl(oldElem0, __ T2S, oldElem0, shiftVCount);
    __ ushl(oldElem1, __ T2S, oldElem1, shiftVRevCount);
    __ orr(newElem,   __ T8B, oldElem0, oldElem1);
    __ st1(newElem,   __ T2S, Address(newArrCur));
    __ b(ShiftTwoLoop);

    __ BIND(ShiftThree);
    __ tbz(idx, 1, ShiftOne);
    __ tbz(idx, 0, ShiftTwo);
    __ ldrw(r10,  Address(oldArr, 12));
    __ ldrw(r11,  Address(oldArr, 8));
    __ lsrvw(r10, r10, shiftCount);
    __ lslvw(r11, r11, shiftRevCount);
    __ orrw(r12,  r10, r11);
    __ strw(r12,  Address(newArr, 8));

    __ BIND(ShiftTwo);
    __ ldrw(r10,  Address(oldArr, 8));
    __ ldrw(r11,  Address(oldArr, 4));
    __ lsrvw(r10, r10, shiftCount);
    __ lslvw(r11, r11, shiftRevCount);
    __ orrw(r12,  r10, r11);
    __ strw(r12,  Address(newArr, 4));

    __ BIND(ShiftOne);
    __ ldrw(r10,  Address(oldArr, 4));
    __ ldrw(r11,  Address(oldArr));
    __ lsrvw(r10, r10, shiftCount);
    __ lslvw(r11, r11, shiftRevCount);
    __ orrw(r12,  r10, r11);
    __ strw(r12,  Address(newArr));

    __ BIND(Exit);
    __ ret(lr);

    return start;
  }

  // Arguments:
  //
  // Input:
  //   c_rarg0   - newArr address
  //   c_rarg1   - oldArr address
  //   c_rarg2   - newIdx
  //   c_rarg3   - shiftCount
  //   c_rarg4   - numIter
  //
  address generate_bigIntegerLeftShift() {
    __ align(CodeEntryAlignment);
    StubGenStubId stub_id = StubGenStubId::bigIntegerLeftShiftWorker_id;
    StubCodeMark mark(this, stub_id);
    address start = __ pc();

    Label ShiftSIMDLoop, ShiftTwoLoop, ShiftThree, ShiftTwo, ShiftOne, Exit;

    Register newArr        = c_rarg0;
    Register oldArr        = c_rarg1;
    Register newIdx        = c_rarg2;
    Register shiftCount    = c_rarg3;
    Register numIter       = c_rarg4;

    Register shiftRevCount = rscratch1;
    Register oldArrNext    = rscratch2;

    FloatRegister oldElem0        = v0;
    FloatRegister oldElem1        = v1;
    FloatRegister newElem         = v2;
    FloatRegister shiftVCount     = v3;
    FloatRegister shiftVRevCount  = v4;

    __ cbz(numIter, Exit);

    __ add(oldArrNext, oldArr, 4);
    __ add(newArr, newArr, newIdx, Assembler::LSL, 2);

    // right shift count
    __ movw(shiftRevCount, 32);
    __ subw(shiftRevCount, shiftRevCount, shiftCount);

    // numIter too small to allow a 4-words SIMD loop, rolling back
    __ cmp(numIter, (u1)4);
    __ br(Assembler::LT, ShiftThree);

    __ dup(shiftVCount,     __ T4S, shiftCount);
    __ dup(shiftVRevCount,  __ T4S, shiftRevCount);
    __ negr(shiftVRevCount, __ T4S, shiftVRevCount);

    __ BIND(ShiftSIMDLoop);

    // load 4 words and process
    __ ld1(oldElem0,  __ T4S,  __ post(oldArr, 16));
    __ ld1(oldElem1,  __ T4S,  __ post(oldArrNext, 16));
    __ ushl(oldElem0, __ T4S,  oldElem0, shiftVCount);
    __ ushl(oldElem1, __ T4S,  oldElem1, shiftVRevCount);
    __ orr(newElem,   __ T16B, oldElem0, oldElem1);
    __ st1(newElem,   __ T4S,  __ post(newArr, 16));
    __ sub(numIter,   numIter, 4);

    __ cmp(numIter, (u1)4);
    __ br(Assembler::LT, ShiftTwoLoop);
    __ b(ShiftSIMDLoop);

    __ BIND(ShiftTwoLoop);
    __ cbz(numIter, Exit);
    __ cmp(numIter, (u1)1);
    __ br(Assembler::EQ, ShiftOne);

    // load 2 words and process
    __ ld1(oldElem0,  __ T2S,  __ post(oldArr, 8));
    __ ld1(oldElem1,  __ T2S,  __ post(oldArrNext, 8));
    __ ushl(oldElem0, __ T2S,  oldElem0, shiftVCount);
    __ ushl(oldElem1, __ T2S,  oldElem1, shiftVRevCount);
    __ orr(newElem,   __ T8B,  oldElem0, oldElem1);
    __ st1(newElem,   __ T2S,  __ post(newArr, 8));
    __ sub(numIter,   numIter, 2);
    __ b(ShiftTwoLoop);

    __ BIND(ShiftThree);
    __ ldrw(r10,  __ post(oldArr, 4));
    __ ldrw(r11,  __ post(oldArrNext, 4));
    __ lslvw(r10, r10, shiftCount);
    __ lsrvw(r11, r11, shiftRevCount);
    __ orrw(r12,  r10, r11);
    __ strw(r12,  __ post(newArr, 4));
    __ tbz(numIter, 1, Exit);
    __ tbz(numIter, 0, ShiftOne);

    __ BIND(ShiftTwo);
    __ ldrw(r10,  __ post(oldArr, 4));
    __ ldrw(r11,  __ post(oldArrNext, 4));
    __ lslvw(r10, r10, shiftCount);
    __ lsrvw(r11, r11, shiftRevCount);
    __ orrw(r12,  r10, r11);
    __ strw(r12,  __ post(newArr, 4));

    __ BIND(ShiftOne);
    __ ldrw(r10,  Address(oldArr));
    __ ldrw(r11,  Address(oldArrNext));
    __ lslvw(r10, r10, shiftCount);
    __ lsrvw(r11, r11, shiftRevCount);
    __ orrw(r12,  r10, r11);
    __ strw(r12,  Address(newArr));

    __ BIND(Exit);
    __ ret(lr);

    return start;
  }

  address generate_count_positives(address &count_positives_long) {
    const u1 large_loop_size = 64;
    const uint64_t UPPER_BIT_MASK=0x8080808080808080;
    int dcache_line = VM_Version::dcache_line_size();

    Register ary1 = r1, len = r2, result = r0;

    __ align(CodeEntryAlignment);

    StubGenStubId stub_id = StubGenStubId::count_positives_id;
    StubCodeMark mark(this, stub_id);

    address entry = __ pc();

    __ enter();
    // precondition: a copy of len is already in result
    // __ mov(result, len);

  Label RET_ADJUST, RET_ADJUST_16, RET_ADJUST_LONG, RET_NO_POP, RET_LEN, ALIGNED, LOOP16, CHECK_16,
        LARGE_LOOP, POST_LOOP16, LEN_OVER_15, LEN_OVER_8, POST_LOOP16_LOAD_TAIL;

  __ cmp(len, (u1)15);
  __ br(Assembler::GT, LEN_OVER_15);
  // The only case when execution falls into this code is when pointer is near
  // the end of memory page and we have to avoid reading next page
  __ add(ary1, ary1, len);
  __ subs(len, len, 8);
  __ br(Assembler::GT, LEN_OVER_8);
  __ ldr(rscratch2, Address(ary1, -8));
  __ sub(rscratch1, zr, len, __ LSL, 3);  // LSL 3 is to get bits from bytes.
  __ lsrv(rscratch2, rscratch2, rscratch1);
  __ tst(rscratch2, UPPER_BIT_MASK);
  __ csel(result, zr, result, Assembler::NE);
  __ leave();
  __ ret(lr);
  __ bind(LEN_OVER_8);
  __ ldp(rscratch1, rscratch2, Address(ary1, -16));
  __ sub(len, len, 8); // no data dep., then sub can be executed while loading
  __ tst(rscratch2, UPPER_BIT_MASK);
  __ br(Assembler::NE, RET_NO_POP);
  __ sub(rscratch2, zr, len, __ LSL, 3); // LSL 3 is to get bits from bytes
  __ lsrv(rscratch1, rscratch1, rscratch2);
  __ tst(rscratch1, UPPER_BIT_MASK);
  __ bind(RET_NO_POP);
  __ csel(result, zr, result, Assembler::NE);
  __ leave();
  __ ret(lr);

  Register tmp1 = r3, tmp2 = r4, tmp3 = r5, tmp4 = r6, tmp5 = r7, tmp6 = r10;
  const RegSet spilled_regs = RegSet::range(tmp1, tmp5) + tmp6;

  count_positives_long = __ pc(); // 2nd entry point

  __ enter();

  __ bind(LEN_OVER_15);
    __ push(spilled_regs, sp);
    __ andr(rscratch2, ary1, 15); // check pointer for 16-byte alignment
    __ cbz(rscratch2, ALIGNED);
    __ ldp(tmp6, tmp1, Address(ary1));
    __ mov(tmp5, 16);
    __ sub(rscratch1, tmp5, rscratch2); // amount of bytes until aligned address
    __ add(ary1, ary1, rscratch1);
    __ orr(tmp6, tmp6, tmp1);
    __ tst(tmp6, UPPER_BIT_MASK);
    __ br(Assembler::NE, RET_ADJUST);
    __ sub(len, len, rscratch1);

  __ bind(ALIGNED);
    __ cmp(len, large_loop_size);
    __ br(Assembler::LT, CHECK_16);
    // Perform 16-byte load as early return in pre-loop to handle situation
    // when initially aligned large array has negative values at starting bytes,
    // so LARGE_LOOP would do 4 reads instead of 1 (in worst case), which is
    // slower. Cases with negative bytes further ahead won't be affected that
    // much. In fact, it'll be faster due to early loads, less instructions and
    // less branches in LARGE_LOOP.
    __ ldp(tmp6, tmp1, Address(__ post(ary1, 16)));
    __ sub(len, len, 16);
    __ orr(tmp6, tmp6, tmp1);
    __ tst(tmp6, UPPER_BIT_MASK);
    __ br(Assembler::NE, RET_ADJUST_16);
    __ cmp(len, large_loop_size);
    __ br(Assembler::LT, CHECK_16);

    if (SoftwarePrefetchHintDistance >= 0
        && SoftwarePrefetchHintDistance >= dcache_line) {
      // initial prefetch
      __ prfm(Address(ary1, SoftwarePrefetchHintDistance - dcache_line));
    }
  __ bind(LARGE_LOOP);
    if (SoftwarePrefetchHintDistance >= 0) {
      __ prfm(Address(ary1, SoftwarePrefetchHintDistance));
    }
    // Issue load instructions first, since it can save few CPU/MEM cycles, also
    // instead of 4 triples of "orr(...), addr(...);cbnz(...);" (for each ldp)
    // better generate 7 * orr(...) + 1 andr(...) + 1 cbnz(...) which saves 3
    // instructions per cycle and have less branches, but this approach disables
    // early return, thus, all 64 bytes are loaded and checked every time.
    __ ldp(tmp2, tmp3, Address(ary1));
    __ ldp(tmp4, tmp5, Address(ary1, 16));
    __ ldp(rscratch1, rscratch2, Address(ary1, 32));
    __ ldp(tmp6, tmp1, Address(ary1, 48));
    __ add(ary1, ary1, large_loop_size);
    __ sub(len, len, large_loop_size);
    __ orr(tmp2, tmp2, tmp3);
    __ orr(tmp4, tmp4, tmp5);
    __ orr(rscratch1, rscratch1, rscratch2);
    __ orr(tmp6, tmp6, tmp1);
    __ orr(tmp2, tmp2, tmp4);
    __ orr(rscratch1, rscratch1, tmp6);
    __ orr(tmp2, tmp2, rscratch1);
    __ tst(tmp2, UPPER_BIT_MASK);
    __ br(Assembler::NE, RET_ADJUST_LONG);
    __ cmp(len, large_loop_size);
    __ br(Assembler::GE, LARGE_LOOP);

  __ bind(CHECK_16); // small 16-byte load pre-loop
    __ cmp(len, (u1)16);
    __ br(Assembler::LT, POST_LOOP16);

  __ bind(LOOP16); // small 16-byte load loop
    __ ldp(tmp2, tmp3, Address(__ post(ary1, 16)));
    __ sub(len, len, 16);
    __ orr(tmp2, tmp2, tmp3);
    __ tst(tmp2, UPPER_BIT_MASK);
    __ br(Assembler::NE, RET_ADJUST_16);
    __ cmp(len, (u1)16);
    __ br(Assembler::GE, LOOP16); // 16-byte load loop end

  __ bind(POST_LOOP16); // 16-byte aligned, so we can read unconditionally
    __ cmp(len, (u1)8);
    __ br(Assembler::LE, POST_LOOP16_LOAD_TAIL);
    __ ldr(tmp3, Address(__ post(ary1, 8)));
    __ tst(tmp3, UPPER_BIT_MASK);
    __ br(Assembler::NE, RET_ADJUST);
    __ sub(len, len, 8);

  __ bind(POST_LOOP16_LOAD_TAIL);
    __ cbz(len, RET_LEN); // Can't shift left by 64 when len==0
    __ ldr(tmp1, Address(ary1));
    __ mov(tmp2, 64);
    __ sub(tmp4, tmp2, len, __ LSL, 3);
    __ lslv(tmp1, tmp1, tmp4);
    __ tst(tmp1, UPPER_BIT_MASK);
    __ br(Assembler::NE, RET_ADJUST);
    // Fallthrough

  __ bind(RET_LEN);
    __ pop(spilled_regs, sp);
    __ leave();
    __ ret(lr);

    // difference result - len is the count of guaranteed to be
    // positive bytes

  __ bind(RET_ADJUST_LONG);
    __ add(len, len, (u1)(large_loop_size - 16));
  __ bind(RET_ADJUST_16);
    __ add(len, len, 16);
  __ bind(RET_ADJUST);
    __ pop(spilled_regs, sp);
    __ leave();
    __ sub(result, result, len);
    __ ret(lr);

    return entry;
  }

  void generate_large_array_equals_loop_nonsimd(int loopThreshold,
        bool usePrefetch, Label &NOT_EQUAL) {
    Register a1 = r1, a2 = r2, result = r0, cnt1 = r10, tmp1 = rscratch1,
        tmp2 = rscratch2, tmp3 = r3, tmp4 = r4, tmp5 = r5, tmp6 = r11,
        tmp7 = r12, tmp8 = r13;
    Label LOOP;

    __ ldp(tmp1, tmp3, Address(__ post(a1, 2 * wordSize)));
    __ ldp(tmp2, tmp4, Address(__ post(a2, 2 * wordSize)));
    __ bind(LOOP);
    if (usePrefetch) {
      __ prfm(Address(a1, SoftwarePrefetchHintDistance));
      __ prfm(Address(a2, SoftwarePrefetchHintDistance));
    }
    __ ldp(tmp5, tmp7, Address(__ post(a1, 2 * wordSize)));
    __ eor(tmp1, tmp1, tmp2);
    __ eor(tmp3, tmp3, tmp4);
    __ ldp(tmp6, tmp8, Address(__ post(a2, 2 * wordSize)));
    __ orr(tmp1, tmp1, tmp3);
    __ cbnz(tmp1, NOT_EQUAL);
    __ ldp(tmp1, tmp3, Address(__ post(a1, 2 * wordSize)));
    __ eor(tmp5, tmp5, tmp6);
    __ eor(tmp7, tmp7, tmp8);
    __ ldp(tmp2, tmp4, Address(__ post(a2, 2 * wordSize)));
    __ orr(tmp5, tmp5, tmp7);
    __ cbnz(tmp5, NOT_EQUAL);
    __ ldp(tmp5, tmp7, Address(__ post(a1, 2 * wordSize)));
    __ eor(tmp1, tmp1, tmp2);
    __ eor(tmp3, tmp3, tmp4);
    __ ldp(tmp6, tmp8, Address(__ post(a2, 2 * wordSize)));
    __ orr(tmp1, tmp1, tmp3);
    __ cbnz(tmp1, NOT_EQUAL);
    __ ldp(tmp1, tmp3, Address(__ post(a1, 2 * wordSize)));
    __ eor(tmp5, tmp5, tmp6);
    __ sub(cnt1, cnt1, 8 * wordSize);
    __ eor(tmp7, tmp7, tmp8);
    __ ldp(tmp2, tmp4, Address(__ post(a2, 2 * wordSize)));
    // tmp6 is not used. MacroAssembler::subs is used here (rather than
    // cmp) because subs allows an unlimited range of immediate operand.
    __ subs(tmp6, cnt1, loopThreshold);
    __ orr(tmp5, tmp5, tmp7);
    __ cbnz(tmp5, NOT_EQUAL);
    __ br(__ GE, LOOP);
    // post-loop
    __ eor(tmp1, tmp1, tmp2);
    __ eor(tmp3, tmp3, tmp4);
    __ orr(tmp1, tmp1, tmp3);
    __ sub(cnt1, cnt1, 2 * wordSize);
    __ cbnz(tmp1, NOT_EQUAL);
  }

  void generate_large_array_equals_loop_simd(int loopThreshold,
        bool usePrefetch, Label &NOT_EQUAL) {
    Register a1 = r1, a2 = r2, result = r0, cnt1 = r10, tmp1 = rscratch1,
        tmp2 = rscratch2;
    Label LOOP;

    __ bind(LOOP);
    if (usePrefetch) {
      __ prfm(Address(a1, SoftwarePrefetchHintDistance));
      __ prfm(Address(a2, SoftwarePrefetchHintDistance));
    }
    __ ld1(v0, v1, v2, v3, __ T2D, Address(__ post(a1, 4 * 2 * wordSize)));
    __ sub(cnt1, cnt1, 8 * wordSize);
    __ ld1(v4, v5, v6, v7, __ T2D, Address(__ post(a2, 4 * 2 * wordSize)));
    __ subs(tmp1, cnt1, loopThreshold);
    __ eor(v0, __ T16B, v0, v4);
    __ eor(v1, __ T16B, v1, v5);
    __ eor(v2, __ T16B, v2, v6);
    __ eor(v3, __ T16B, v3, v7);
    __ orr(v0, __ T16B, v0, v1);
    __ orr(v1, __ T16B, v2, v3);
    __ orr(v0, __ T16B, v0, v1);
    __ umov(tmp1, v0, __ D, 0);
    __ umov(tmp2, v0, __ D, 1);
    __ orr(tmp1, tmp1, tmp2);
    __ cbnz(tmp1, NOT_EQUAL);
    __ br(__ GE, LOOP);
  }

  // a1 = r1 - array1 address
  // a2 = r2 - array2 address
  // result = r0 - return value. Already contains "false"
  // cnt1 = r10 - amount of elements left to check, reduced by wordSize
  // r3-r5 are reserved temporary registers
  // Clobbers: v0-v7 when UseSIMDForArrayEquals, rscratch1, rscratch2
  address generate_large_array_equals() {
    Register a1 = r1, a2 = r2, result = r0, cnt1 = r10, tmp1 = rscratch1,
        tmp2 = rscratch2, tmp3 = r3, tmp4 = r4, tmp5 = r5, tmp6 = r11,
        tmp7 = r12, tmp8 = r13;
    Label TAIL, NOT_EQUAL, EQUAL, NOT_EQUAL_NO_POP, NO_PREFETCH_LARGE_LOOP,
        SMALL_LOOP, POST_LOOP;
    const int PRE_LOOP_SIZE = UseSIMDForArrayEquals ? 0 : 16;
    // calculate if at least 32 prefetched bytes are used
    int prefetchLoopThreshold = SoftwarePrefetchHintDistance + 32;
    int nonPrefetchLoopThreshold = (64 + PRE_LOOP_SIZE);
    RegSet spilled_regs = RegSet::range(tmp6, tmp8);
    assert_different_registers(a1, a2, result, cnt1, tmp1, tmp2, tmp3, tmp4,
        tmp5, tmp6, tmp7, tmp8);

    __ align(CodeEntryAlignment);

    StubGenStubId stub_id = StubGenStubId::large_array_equals_id;
    StubCodeMark mark(this, stub_id);

    address entry = __ pc();
    __ enter();
    __ sub(cnt1, cnt1, wordSize);  // first 8 bytes were loaded outside of stub
    // also advance pointers to use post-increment instead of pre-increment
    __ add(a1, a1, wordSize);
    __ add(a2, a2, wordSize);
    if (AvoidUnalignedAccesses) {
      // both implementations (SIMD/nonSIMD) are using relatively large load
      // instructions (ld1/ldp), which has huge penalty (up to x2 exec time)
      // on some CPUs in case of address is not at least 16-byte aligned.
      // Arrays are 8-byte aligned currently, so, we can make additional 8-byte
      // load if needed at least for 1st address and make if 16-byte aligned.
      Label ALIGNED16;
      __ tbz(a1, 3, ALIGNED16);
      __ ldr(tmp1, Address(__ post(a1, wordSize)));
      __ ldr(tmp2, Address(__ post(a2, wordSize)));
      __ sub(cnt1, cnt1, wordSize);
      __ eor(tmp1, tmp1, tmp2);
      __ cbnz(tmp1, NOT_EQUAL_NO_POP);
      __ bind(ALIGNED16);
    }
    if (UseSIMDForArrayEquals) {
      if (SoftwarePrefetchHintDistance >= 0) {
        __ subs(tmp1, cnt1, prefetchLoopThreshold);
        __ br(__ LE, NO_PREFETCH_LARGE_LOOP);
        generate_large_array_equals_loop_simd(prefetchLoopThreshold,
            /* prfm = */ true, NOT_EQUAL);
        __ subs(zr, cnt1, nonPrefetchLoopThreshold);
        __ br(__ LT, TAIL);
      }
      __ bind(NO_PREFETCH_LARGE_LOOP);
      generate_large_array_equals_loop_simd(nonPrefetchLoopThreshold,
          /* prfm = */ false, NOT_EQUAL);
    } else {
      __ push(spilled_regs, sp);
      if (SoftwarePrefetchHintDistance >= 0) {
        __ subs(tmp1, cnt1, prefetchLoopThreshold);
        __ br(__ LE, NO_PREFETCH_LARGE_LOOP);
        generate_large_array_equals_loop_nonsimd(prefetchLoopThreshold,
            /* prfm = */ true, NOT_EQUAL);
        __ subs(zr, cnt1, nonPrefetchLoopThreshold);
        __ br(__ LT, TAIL);
      }
      __ bind(NO_PREFETCH_LARGE_LOOP);
      generate_large_array_equals_loop_nonsimd(nonPrefetchLoopThreshold,
          /* prfm = */ false, NOT_EQUAL);
    }
    __ bind(TAIL);
      __ cbz(cnt1, EQUAL);
      __ subs(cnt1, cnt1, wordSize);
      __ br(__ LE, POST_LOOP);
    __ bind(SMALL_LOOP);
      __ ldr(tmp1, Address(__ post(a1, wordSize)));
      __ ldr(tmp2, Address(__ post(a2, wordSize)));
      __ subs(cnt1, cnt1, wordSize);
      __ eor(tmp1, tmp1, tmp2);
      __ cbnz(tmp1, NOT_EQUAL);
      __ br(__ GT, SMALL_LOOP);
    __ bind(POST_LOOP);
      __ ldr(tmp1, Address(a1, cnt1));
      __ ldr(tmp2, Address(a2, cnt1));
      __ eor(tmp1, tmp1, tmp2);
      __ cbnz(tmp1, NOT_EQUAL);
    __ bind(EQUAL);
      __ mov(result, true);
    __ bind(NOT_EQUAL);
      if (!UseSIMDForArrayEquals) {
        __ pop(spilled_regs, sp);
      }
    __ bind(NOT_EQUAL_NO_POP);
    __ leave();
    __ ret(lr);
    return entry;
  }

  // result = r0 - return value. Contains initial hashcode value on entry.
  // ary = r1 - array address
  // cnt = r2 - elements count
  // Clobbers: v0-v13, rscratch1, rscratch2
  address generate_large_arrays_hashcode(BasicType eltype) {
    const Register result = r0, ary = r1, cnt = r2;
    const FloatRegister vdata0 = v3, vdata1 = v2, vdata2 = v1, vdata3 = v0;
    const FloatRegister vmul0 = v4, vmul1 = v5, vmul2 = v6, vmul3 = v7;
    const FloatRegister vpow = v12;  // powers of 31: <31^3, ..., 31^0>
    const FloatRegister vpowm = v13;

    ARRAYS_HASHCODE_REGISTERS;

    Label SMALL_LOOP, LARGE_LOOP_PREHEADER, LARGE_LOOP, TAIL, TAIL_SHORTCUT, BR_BASE;

    unsigned int vf; // vectorization factor
    bool multiply_by_halves;
    Assembler::SIMD_Arrangement load_arrangement;
    switch (eltype) {
    case T_BOOLEAN:
    case T_BYTE:
      load_arrangement = Assembler::T8B;
      multiply_by_halves = true;
      vf = 8;
      break;
    case T_CHAR:
    case T_SHORT:
      load_arrangement = Assembler::T8H;
      multiply_by_halves = true;
      vf = 8;
      break;
    case T_INT:
      load_arrangement = Assembler::T4S;
      multiply_by_halves = false;
      vf = 4;
      break;
    default:
      ShouldNotReachHere();
    }

    // Unroll factor
    const unsigned uf = 4;

    // Effective vectorization factor
    const unsigned evf = vf * uf;

    __ align(CodeEntryAlignment);

    StubGenStubId stub_id;
    switch (eltype) {
    case T_BOOLEAN:
      stub_id = StubGenStubId::large_arrays_hashcode_boolean_id;
      break;
    case T_BYTE:
      stub_id = StubGenStubId::large_arrays_hashcode_byte_id;
      break;
    case T_CHAR:
      stub_id = StubGenStubId::large_arrays_hashcode_char_id;
      break;
    case T_SHORT:
      stub_id = StubGenStubId::large_arrays_hashcode_short_id;
      break;
    case T_INT:
      stub_id = StubGenStubId::large_arrays_hashcode_int_id;
      break;
    default:
      stub_id = StubGenStubId::NO_STUBID;
      ShouldNotReachHere();
    };

    StubCodeMark mark(this, stub_id);

    address entry = __ pc();
    __ enter();

    // Put 0-3'th powers of 31 into a single SIMD register together. The register will be used in
    // the SMALL and LARGE LOOPS' epilogues. The initialization is hoisted here and the register's
    // value shouldn't change throughout both loops.
    __ movw(rscratch1, intpow(31U, 3));
    __ mov(vpow, Assembler::S, 0, rscratch1);
    __ movw(rscratch1, intpow(31U, 2));
    __ mov(vpow, Assembler::S, 1, rscratch1);
    __ movw(rscratch1, intpow(31U, 1));
    __ mov(vpow, Assembler::S, 2, rscratch1);
    __ movw(rscratch1, intpow(31U, 0));
    __ mov(vpow, Assembler::S, 3, rscratch1);

    __ mov(vmul0, Assembler::T16B, 0);
    __ mov(vmul0, Assembler::S, 3, result);

    __ andr(rscratch2, cnt, (uf - 1) * vf);
    __ cbz(rscratch2, LARGE_LOOP_PREHEADER);

    __ movw(rscratch1, intpow(31U, multiply_by_halves ? vf / 2 : vf));
    __ mov(vpowm, Assembler::S, 0, rscratch1);

    // SMALL LOOP
    __ bind(SMALL_LOOP);

    __ ld1(vdata0, load_arrangement, Address(__ post(ary, vf * type2aelembytes(eltype))));
    __ mulvs(vmul0, Assembler::T4S, vmul0, vpowm, 0);
    __ subsw(rscratch2, rscratch2, vf);

    if (load_arrangement == Assembler::T8B) {
      // Extend 8B to 8H to be able to use vector multiply
      // instructions
      assert(load_arrangement == Assembler::T8B, "expected to extend 8B to 8H");
      if (is_signed_subword_type(eltype)) {
        __ sxtl(vdata0, Assembler::T8H, vdata0, load_arrangement);
      } else {
        __ uxtl(vdata0, Assembler::T8H, vdata0, load_arrangement);
      }
    }

    switch (load_arrangement) {
    case Assembler::T4S:
      __ addv(vmul0, load_arrangement, vmul0, vdata0);
      break;
    case Assembler::T8B:
    case Assembler::T8H:
      assert(is_subword_type(eltype), "subword type expected");
      if (is_signed_subword_type(eltype)) {
        __ saddwv(vmul0, vmul0, Assembler::T4S, vdata0, Assembler::T4H);
      } else {
        __ uaddwv(vmul0, vmul0, Assembler::T4S, vdata0, Assembler::T4H);
      }
      break;
    default:
      __ should_not_reach_here();
    }

    // Process the upper half of a vector
    if (load_arrangement == Assembler::T8B || load_arrangement == Assembler::T8H) {
      __ mulvs(vmul0, Assembler::T4S, vmul0, vpowm, 0);
      if (is_signed_subword_type(eltype)) {
        __ saddwv2(vmul0, vmul0, Assembler::T4S, vdata0, Assembler::T8H);
      } else {
        __ uaddwv2(vmul0, vmul0, Assembler::T4S, vdata0, Assembler::T8H);
      }
    }

    __ br(Assembler::HI, SMALL_LOOP);

    // SMALL LOOP'S EPILOQUE
    __ lsr(rscratch2, cnt, exact_log2(evf));
    __ cbnz(rscratch2, LARGE_LOOP_PREHEADER);

    __ mulv(vmul0, Assembler::T4S, vmul0, vpow);
    __ addv(vmul0, Assembler::T4S, vmul0);
    __ umov(result, vmul0, Assembler::S, 0);

    // TAIL
    __ bind(TAIL);

    // The andr performs cnt % vf. The subtract shifted by 3 offsets past vf - 1 - (cnt % vf) pairs
    // of load + madd insns i.e. it only executes cnt % vf load + madd pairs.
    assert(is_power_of_2(vf), "can't use this value to calculate the jump target PC");
    __ andr(rscratch2, cnt, vf - 1);
    __ bind(TAIL_SHORTCUT);
    __ adr(rscratch1, BR_BASE);
    __ sub(rscratch1, rscratch1, rscratch2, ext::uxtw, 3);
    __ movw(rscratch2, 0x1f);
    __ br(rscratch1);

    for (size_t i = 0; i < vf - 1; ++i) {
      __ load(rscratch1, Address(__ post(ary, type2aelembytes(eltype))),
                                   eltype);
      __ maddw(result, result, rscratch2, rscratch1);
    }
    __ bind(BR_BASE);

    __ leave();
    __ ret(lr);

    // LARGE LOOP
    __ bind(LARGE_LOOP_PREHEADER);

    __ lsr(rscratch2, cnt, exact_log2(evf));

    if (multiply_by_halves) {
      // 31^4 - multiplier between lower and upper parts of a register
      __ movw(rscratch1, intpow(31U, vf / 2));
      __ mov(vpowm, Assembler::S, 1, rscratch1);
      // 31^28 - remainder of the iteraion multiplier, 28 = 32 - 4
      __ movw(rscratch1, intpow(31U, evf - vf / 2));
      __ mov(vpowm, Assembler::S, 0, rscratch1);
    } else {
      // 31^16
      __ movw(rscratch1, intpow(31U, evf));
      __ mov(vpowm, Assembler::S, 0, rscratch1);
    }

    __ mov(vmul3, Assembler::T16B, 0);
    __ mov(vmul2, Assembler::T16B, 0);
    __ mov(vmul1, Assembler::T16B, 0);

    __ bind(LARGE_LOOP);

    __ mulvs(vmul3, Assembler::T4S, vmul3, vpowm, 0);
    __ mulvs(vmul2, Assembler::T4S, vmul2, vpowm, 0);
    __ mulvs(vmul1, Assembler::T4S, vmul1, vpowm, 0);
    __ mulvs(vmul0, Assembler::T4S, vmul0, vpowm, 0);

    __ ld1(vdata3, vdata2, vdata1, vdata0, load_arrangement,
           Address(__ post(ary, evf * type2aelembytes(eltype))));

    if (load_arrangement == Assembler::T8B) {
      // Extend 8B to 8H to be able to use vector multiply
      // instructions
      assert(load_arrangement == Assembler::T8B, "expected to extend 8B to 8H");
      if (is_signed_subword_type(eltype)) {
        __ sxtl(vdata3, Assembler::T8H, vdata3, load_arrangement);
        __ sxtl(vdata2, Assembler::T8H, vdata2, load_arrangement);
        __ sxtl(vdata1, Assembler::T8H, vdata1, load_arrangement);
        __ sxtl(vdata0, Assembler::T8H, vdata0, load_arrangement);
      } else {
        __ uxtl(vdata3, Assembler::T8H, vdata3, load_arrangement);
        __ uxtl(vdata2, Assembler::T8H, vdata2, load_arrangement);
        __ uxtl(vdata1, Assembler::T8H, vdata1, load_arrangement);
        __ uxtl(vdata0, Assembler::T8H, vdata0, load_arrangement);
      }
    }

    switch (load_arrangement) {
    case Assembler::T4S:
      __ addv(vmul3, load_arrangement, vmul3, vdata3);
      __ addv(vmul2, load_arrangement, vmul2, vdata2);
      __ addv(vmul1, load_arrangement, vmul1, vdata1);
      __ addv(vmul0, load_arrangement, vmul0, vdata0);
      break;
    case Assembler::T8B:
    case Assembler::T8H:
      assert(is_subword_type(eltype), "subword type expected");
      if (is_signed_subword_type(eltype)) {
        __ saddwv(vmul3, vmul3, Assembler::T4S, vdata3, Assembler::T4H);
        __ saddwv(vmul2, vmul2, Assembler::T4S, vdata2, Assembler::T4H);
        __ saddwv(vmul1, vmul1, Assembler::T4S, vdata1, Assembler::T4H);
        __ saddwv(vmul0, vmul0, Assembler::T4S, vdata0, Assembler::T4H);
      } else {
        __ uaddwv(vmul3, vmul3, Assembler::T4S, vdata3, Assembler::T4H);
        __ uaddwv(vmul2, vmul2, Assembler::T4S, vdata2, Assembler::T4H);
        __ uaddwv(vmul1, vmul1, Assembler::T4S, vdata1, Assembler::T4H);
        __ uaddwv(vmul0, vmul0, Assembler::T4S, vdata0, Assembler::T4H);
      }
      break;
    default:
      __ should_not_reach_here();
    }

    // Process the upper half of a vector
    if (load_arrangement == Assembler::T8B || load_arrangement == Assembler::T8H) {
      __ mulvs(vmul3, Assembler::T4S, vmul3, vpowm, 1);
      __ mulvs(vmul2, Assembler::T4S, vmul2, vpowm, 1);
      __ mulvs(vmul1, Assembler::T4S, vmul1, vpowm, 1);
      __ mulvs(vmul0, Assembler::T4S, vmul0, vpowm, 1);
      if (is_signed_subword_type(eltype)) {
        __ saddwv2(vmul3, vmul3, Assembler::T4S, vdata3, Assembler::T8H);
        __ saddwv2(vmul2, vmul2, Assembler::T4S, vdata2, Assembler::T8H);
        __ saddwv2(vmul1, vmul1, Assembler::T4S, vdata1, Assembler::T8H);
        __ saddwv2(vmul0, vmul0, Assembler::T4S, vdata0, Assembler::T8H);
      } else {
        __ uaddwv2(vmul3, vmul3, Assembler::T4S, vdata3, Assembler::T8H);
        __ uaddwv2(vmul2, vmul2, Assembler::T4S, vdata2, Assembler::T8H);
        __ uaddwv2(vmul1, vmul1, Assembler::T4S, vdata1, Assembler::T8H);
        __ uaddwv2(vmul0, vmul0, Assembler::T4S, vdata0, Assembler::T8H);
      }
    }

    __ subsw(rscratch2, rscratch2, 1);
    __ br(Assembler::HI, LARGE_LOOP);

    __ mulv(vmul3, Assembler::T4S, vmul3, vpow);
    __ addv(vmul3, Assembler::T4S, vmul3);
    __ umov(result, vmul3, Assembler::S, 0);

    __ mov(rscratch2, intpow(31U, vf));

    __ mulv(vmul2, Assembler::T4S, vmul2, vpow);
    __ addv(vmul2, Assembler::T4S, vmul2);
    __ umov(rscratch1, vmul2, Assembler::S, 0);
    __ maddw(result, result, rscratch2, rscratch1);

    __ mulv(vmul1, Assembler::T4S, vmul1, vpow);
    __ addv(vmul1, Assembler::T4S, vmul1);
    __ umov(rscratch1, vmul1, Assembler::S, 0);
    __ maddw(result, result, rscratch2, rscratch1);

    __ mulv(vmul0, Assembler::T4S, vmul0, vpow);
    __ addv(vmul0, Assembler::T4S, vmul0);
    __ umov(rscratch1, vmul0, Assembler::S, 0);
    __ maddw(result, result, rscratch2, rscratch1);

    __ andr(rscratch2, cnt, vf - 1);
    __ cbnz(rscratch2, TAIL_SHORTCUT);

    __ leave();
    __ ret(lr);

    return entry;
  }

  address generate_dsin_dcos(bool isCos) {
    __ align(CodeEntryAlignment);
    StubGenStubId stub_id = (isCos ? StubGenStubId::dcos_id : StubGenStubId::dsin_id);
    StubCodeMark mark(this, stub_id);
    address start = __ pc();
    __ generate_dsin_dcos(isCos, (address)StubRoutines::aarch64::_npio2_hw,
        (address)StubRoutines::aarch64::_two_over_pi,
        (address)StubRoutines::aarch64::_pio2,
        (address)StubRoutines::aarch64::_dsin_coef,
        (address)StubRoutines::aarch64::_dcos_coef);
    return start;
  }

  // code for comparing 16 characters of strings with Latin1 and Utf16 encoding
  void compare_string_16_x_LU(Register tmpL, Register tmpU, Label &DIFF1,
      Label &DIFF2) {
    Register cnt1 = r2, tmp2 = r11, tmp3 = r12;
    FloatRegister vtmp = v1, vtmpZ = v0, vtmp3 = v2;

    __ ldrq(vtmp, Address(__ post(tmp2, 16)));
    __ ldr(tmpU, Address(__ post(cnt1, 8)));
    __ zip1(vtmp3, __ T16B, vtmp, vtmpZ);
    // now we have 32 bytes of characters (converted to U) in vtmp:vtmp3

    __ fmovd(tmpL, vtmp3);
    __ eor(rscratch2, tmp3, tmpL);
    __ cbnz(rscratch2, DIFF2);

    __ ldr(tmp3, Address(__ post(cnt1, 8)));
    __ umov(tmpL, vtmp3, __ D, 1);
    __ eor(rscratch2, tmpU, tmpL);
    __ cbnz(rscratch2, DIFF1);

    __ zip2(vtmp, __ T16B, vtmp, vtmpZ);
    __ ldr(tmpU, Address(__ post(cnt1, 8)));
    __ fmovd(tmpL, vtmp);
    __ eor(rscratch2, tmp3, tmpL);
    __ cbnz(rscratch2, DIFF2);

    __ ldr(tmp3, Address(__ post(cnt1, 8)));
    __ umov(tmpL, vtmp, __ D, 1);
    __ eor(rscratch2, tmpU, tmpL);
    __ cbnz(rscratch2, DIFF1);
  }

  // r0  = result
  // r1  = str1
  // r2  = cnt1
  // r3  = str2
  // r4  = cnt2
  // r10 = tmp1
  // r11 = tmp2
  address generate_compare_long_string_different_encoding(bool isLU) {
    __ align(CodeEntryAlignment);
    StubGenStubId stub_id = (isLU ? StubGenStubId::compare_long_string_LU_id : StubGenStubId::compare_long_string_UL_id);
    StubCodeMark mark(this, stub_id);
    address entry = __ pc();
    Label SMALL_LOOP, TAIL, TAIL_LOAD_16, LOAD_LAST, DIFF1, DIFF2,
        DONE, CALCULATE_DIFFERENCE, LARGE_LOOP_PREFETCH, NO_PREFETCH,
        LARGE_LOOP_PREFETCH_REPEAT1, LARGE_LOOP_PREFETCH_REPEAT2;
    Register result = r0, str1 = r1, cnt1 = r2, str2 = r3, cnt2 = r4,
        tmp1 = r10, tmp2 = r11, tmp3 = r12, tmp4 = r14;
    FloatRegister vtmpZ = v0, vtmp = v1, vtmp3 = v2;
    RegSet spilled_regs = RegSet::of(tmp3, tmp4);

    int prefetchLoopExitCondition = MAX2(64, SoftwarePrefetchHintDistance/2);

    __ eor(vtmpZ, __ T16B, vtmpZ, vtmpZ);
    // cnt2 == amount of characters left to compare
    // Check already loaded first 4 symbols(vtmp and tmp2(LU)/tmp1(UL))
    __ zip1(vtmp, __ T8B, vtmp, vtmpZ);
    __ add(str1, str1, isLU ? wordSize/2 : wordSize);
    __ add(str2, str2, isLU ? wordSize : wordSize/2);
    __ fmovd(isLU ? tmp1 : tmp2, vtmp);
    __ subw(cnt2, cnt2, 8); // Already loaded 4 symbols. Last 4 is special case.
    __ eor(rscratch2, tmp1, tmp2);
    __ mov(rscratch1, tmp2);
    __ cbnz(rscratch2, CALCULATE_DIFFERENCE);
    Register tmpU = isLU ? rscratch1 : tmp1, // where to keep U for comparison
             tmpL = isLU ? tmp1 : rscratch1; // where to keep L for comparison
    __ push(spilled_regs, sp);
    __ mov(tmp2, isLU ? str1 : str2); // init the pointer to L next load
    __ mov(cnt1, isLU ? str2 : str1); // init the pointer to U next load

    __ ldr(tmp3, Address(__ post(cnt1, 8)));

    if (SoftwarePrefetchHintDistance >= 0) {
      __ subs(rscratch2, cnt2, prefetchLoopExitCondition);
      __ br(__ LT, NO_PREFETCH);
      __ bind(LARGE_LOOP_PREFETCH);
        __ prfm(Address(tmp2, SoftwarePrefetchHintDistance));
        __ mov(tmp4, 2);
        __ prfm(Address(cnt1, SoftwarePrefetchHintDistance));
        __ bind(LARGE_LOOP_PREFETCH_REPEAT1);
          compare_string_16_x_LU(tmpL, tmpU, DIFF1, DIFF2);
          __ subs(tmp4, tmp4, 1);
          __ br(__ GT, LARGE_LOOP_PREFETCH_REPEAT1);
          __ prfm(Address(cnt1, SoftwarePrefetchHintDistance));
          __ mov(tmp4, 2);
        __ bind(LARGE_LOOP_PREFETCH_REPEAT2);
          compare_string_16_x_LU(tmpL, tmpU, DIFF1, DIFF2);
          __ subs(tmp4, tmp4, 1);
          __ br(__ GT, LARGE_LOOP_PREFETCH_REPEAT2);
          __ sub(cnt2, cnt2, 64);
          __ subs(rscratch2, cnt2, prefetchLoopExitCondition);
          __ br(__ GE, LARGE_LOOP_PREFETCH);
    }
    __ cbz(cnt2, LOAD_LAST); // no characters left except last load
    __ bind(NO_PREFETCH);
    __ subs(cnt2, cnt2, 16);
    __ br(__ LT, TAIL);
    __ align(OptoLoopAlignment);
    __ bind(SMALL_LOOP); // smaller loop
      __ subs(cnt2, cnt2, 16);
      compare_string_16_x_LU(tmpL, tmpU, DIFF1, DIFF2);
      __ br(__ GE, SMALL_LOOP);
      __ cmn(cnt2, (u1)16);
      __ br(__ EQ, LOAD_LAST);
    __ bind(TAIL); // 1..15 characters left until last load (last 4 characters)
      __ add(cnt1, cnt1, cnt2, __ LSL, 1); // Address of 32 bytes before last 4 characters in UTF-16 string
      __ add(tmp2, tmp2, cnt2); // Address of 16 bytes before last 4 characters in Latin1 string
      __ ldr(tmp3, Address(cnt1, -8));
      compare_string_16_x_LU(tmpL, tmpU, DIFF1, DIFF2); // last 16 characters before last load
      __ b(LOAD_LAST);
    __ bind(DIFF2);
      __ mov(tmpU, tmp3);
    __ bind(DIFF1);
      __ pop(spilled_regs, sp);
      __ b(CALCULATE_DIFFERENCE);
    __ bind(LOAD_LAST);
      // Last 4 UTF-16 characters are already pre-loaded into tmp3 by compare_string_16_x_LU.
      // No need to load it again
      __ mov(tmpU, tmp3);
      __ pop(spilled_regs, sp);

      // tmp2 points to the address of the last 4 Latin1 characters right now
      __ ldrs(vtmp, Address(tmp2));
      __ zip1(vtmp, __ T8B, vtmp, vtmpZ);
      __ fmovd(tmpL, vtmp);

      __ eor(rscratch2, tmpU, tmpL);
      __ cbz(rscratch2, DONE);

    // Find the first different characters in the longwords and
    // compute their difference.
    __ bind(CALCULATE_DIFFERENCE);
      __ rev(rscratch2, rscratch2);
      __ clz(rscratch2, rscratch2);
      __ andr(rscratch2, rscratch2, -16);
      __ lsrv(tmp1, tmp1, rscratch2);
      __ uxthw(tmp1, tmp1);
      __ lsrv(rscratch1, rscratch1, rscratch2);
      __ uxthw(rscratch1, rscratch1);
      __ subw(result, tmp1, rscratch1);
    __ bind(DONE);
      __ ret(lr);
    return entry;
  }

  // r0 = input (float16)
  // v0 = result (float)
  // v1 = temporary float register
  address generate_float16ToFloat() {
    __ align(CodeEntryAlignment);
    StubGenStubId stub_id = StubGenStubId::hf2f_id;
    StubCodeMark mark(this, stub_id);
    address entry = __ pc();
    BLOCK_COMMENT("Entry:");
    __ flt16_to_flt(v0, r0, v1);
    __ ret(lr);
    return entry;
  }

  // v0 = input (float)
  // r0 = result (float16)
  // v1 = temporary float register
  address generate_floatToFloat16() {
    __ align(CodeEntryAlignment);
    StubGenStubId stub_id = StubGenStubId::f2hf_id;
    StubCodeMark mark(this, stub_id);
    address entry = __ pc();
    BLOCK_COMMENT("Entry:");
    __ flt_to_flt16(r0, v0, v1);
    __ ret(lr);
    return entry;
  }

  address generate_method_entry_barrier() {
    __ align(CodeEntryAlignment);
    StubGenStubId stub_id = StubGenStubId::method_entry_barrier_id;
    StubCodeMark mark(this, stub_id);

    Label deoptimize_label;

    address start = __ pc();

    BarrierSetAssembler* bs_asm = BarrierSet::barrier_set()->barrier_set_assembler();

    if (bs_asm->nmethod_patching_type() == NMethodPatchingType::conc_instruction_and_data_patch) {
      BarrierSetNMethod* bs_nm = BarrierSet::barrier_set()->barrier_set_nmethod();
      // We can get here despite the nmethod being good, if we have not
      // yet applied our cross modification fence (or data fence).
      Address thread_epoch_addr(rthread, in_bytes(bs_nm->thread_disarmed_guard_value_offset()) + 4);
      __ lea(rscratch2, ExternalAddress(bs_asm->patching_epoch_addr()));
      __ ldrw(rscratch2, rscratch2);
      __ strw(rscratch2, thread_epoch_addr);
      __ isb();
      __ membar(__ LoadLoad);
    }

    __ set_last_Java_frame(sp, rfp, lr, rscratch1);

    __ enter();
    __ add(rscratch2, sp, wordSize);  // rscratch2 points to the saved lr

    __ sub(sp, sp, 4 * wordSize);  // four words for the returned {sp, fp, lr, pc}

    __ push_call_clobbered_registers();

    __ mov(c_rarg0, rscratch2);
    __ call_VM_leaf
         (CAST_FROM_FN_PTR
          (address, BarrierSetNMethod::nmethod_stub_entry_barrier), 1);

    __ reset_last_Java_frame(true);

    __ mov(rscratch1, r0);

    __ pop_call_clobbered_registers();

    __ cbnz(rscratch1, deoptimize_label);

    __ leave();
    __ ret(lr);

    __ BIND(deoptimize_label);

    __ ldp(/* new sp */ rscratch1, rfp, Address(sp, 0 * wordSize));
    __ ldp(lr, /* new pc*/ rscratch2, Address(sp, 2 * wordSize));

    __ mov(sp, rscratch1);
    __ br(rscratch2);

    return start;
  }

  // r0  = result
  // r1  = str1
  // r2  = cnt1
  // r3  = str2
  // r4  = cnt2
  // r10 = tmp1
  // r11 = tmp2
  address generate_compare_long_string_same_encoding(bool isLL) {
    __ align(CodeEntryAlignment);
    StubGenStubId stub_id = (isLL ? StubGenStubId::compare_long_string_LL_id : StubGenStubId::compare_long_string_UU_id);
    StubCodeMark mark(this, stub_id);
    address entry = __ pc();
    Register result = r0, str1 = r1, cnt1 = r2, str2 = r3, cnt2 = r4,
        tmp1 = r10, tmp2 = r11, tmp1h = rscratch1, tmp2h = rscratch2;

    Label LARGE_LOOP_PREFETCH, LOOP_COMPARE16, DIFF, LESS16, LESS8, CAL_DIFFERENCE, LENGTH_DIFF;

    // exit from large loop when less than 64 bytes left to read or we're about
    // to prefetch memory behind array border
    int largeLoopExitCondition = MAX2(64, SoftwarePrefetchHintDistance)/(isLL ? 1 : 2);

    // before jumping to stub, pre-load 8 bytes already, so do comparison directly
    __ eor(rscratch2, tmp1, tmp2);
    __ cbnz(rscratch2, CAL_DIFFERENCE);

    __ sub(cnt2, cnt2, wordSize/(isLL ? 1 : 2));
    // update pointers, because of previous read
    __ add(str1, str1, wordSize);
    __ add(str2, str2, wordSize);
    if (SoftwarePrefetchHintDistance >= 0) {
      __ align(OptoLoopAlignment);
      __ bind(LARGE_LOOP_PREFETCH);
        __ prfm(Address(str1, SoftwarePrefetchHintDistance));
        __ prfm(Address(str2, SoftwarePrefetchHintDistance));

        for (int i = 0; i < 4; i++) {
          __ ldp(tmp1, tmp1h, Address(str1, i * 16));
          __ ldp(tmp2, tmp2h, Address(str2, i * 16));
          __ cmp(tmp1, tmp2);
          __ ccmp(tmp1h, tmp2h, 0, Assembler::EQ);
          __ br(Assembler::NE, DIFF);
        }
        __ sub(cnt2, cnt2, isLL ? 64 : 32);
        __ add(str1, str1, 64);
        __ add(str2, str2, 64);
        __ subs(rscratch2, cnt2, largeLoopExitCondition);
        __ br(Assembler::GE, LARGE_LOOP_PREFETCH);
        __ cbz(cnt2, LENGTH_DIFF); // no more chars left?
    }

    __ subs(rscratch1, cnt2, isLL ? 16 : 8);
    __ br(Assembler::LE, LESS16);
    __ align(OptoLoopAlignment);
    __ bind(LOOP_COMPARE16);
      __ ldp(tmp1, tmp1h, Address(__ post(str1, 16)));
      __ ldp(tmp2, tmp2h, Address(__ post(str2, 16)));
      __ cmp(tmp1, tmp2);
      __ ccmp(tmp1h, tmp2h, 0, Assembler::EQ);
      __ br(Assembler::NE, DIFF);
      __ sub(cnt2, cnt2, isLL ? 16 : 8);
      __ subs(rscratch2, cnt2, isLL ? 16 : 8);
      __ br(Assembler::LT, LESS16);

      __ ldp(tmp1, tmp1h, Address(__ post(str1, 16)));
      __ ldp(tmp2, tmp2h, Address(__ post(str2, 16)));
      __ cmp(tmp1, tmp2);
      __ ccmp(tmp1h, tmp2h, 0, Assembler::EQ);
      __ br(Assembler::NE, DIFF);
      __ sub(cnt2, cnt2, isLL ? 16 : 8);
      __ subs(rscratch2, cnt2, isLL ? 16 : 8);
      __ br(Assembler::GE, LOOP_COMPARE16);
      __ cbz(cnt2, LENGTH_DIFF);

    __ bind(LESS16);
      // each 8 compare
      __ subs(cnt2, cnt2, isLL ? 8 : 4);
      __ br(Assembler::LE, LESS8);
      __ ldr(tmp1, Address(__ post(str1, 8)));
      __ ldr(tmp2, Address(__ post(str2, 8)));
      __ eor(rscratch2, tmp1, tmp2);
      __ cbnz(rscratch2, CAL_DIFFERENCE);
      __ sub(cnt2, cnt2, isLL ? 8 : 4);

    __ bind(LESS8); // directly load last 8 bytes
      if (!isLL) {
        __ add(cnt2, cnt2, cnt2);
      }
      __ ldr(tmp1, Address(str1, cnt2));
      __ ldr(tmp2, Address(str2, cnt2));
      __ eor(rscratch2, tmp1, tmp2);
      __ cbz(rscratch2, LENGTH_DIFF);
      __ b(CAL_DIFFERENCE);

    __ bind(DIFF);
      __ cmp(tmp1, tmp2);
      __ csel(tmp1, tmp1, tmp1h, Assembler::NE);
      __ csel(tmp2, tmp2, tmp2h, Assembler::NE);
      // reuse rscratch2 register for the result of eor instruction
      __ eor(rscratch2, tmp1, tmp2);

    __ bind(CAL_DIFFERENCE);
      __ rev(rscratch2, rscratch2);
      __ clz(rscratch2, rscratch2);
      __ andr(rscratch2, rscratch2, isLL ? -8 : -16);
      __ lsrv(tmp1, tmp1, rscratch2);
      __ lsrv(tmp2, tmp2, rscratch2);
      if (isLL) {
        __ uxtbw(tmp1, tmp1);
        __ uxtbw(tmp2, tmp2);
      } else {
        __ uxthw(tmp1, tmp1);
        __ uxthw(tmp2, tmp2);
      }
      __ subw(result, tmp1, tmp2);

    __ bind(LENGTH_DIFF);
      __ ret(lr);
    return entry;
  }

  enum string_compare_mode {
    LL,
    LU,
    UL,
    UU,
  };

  // The following registers are declared in aarch64.ad
  // r0  = result
  // r1  = str1
  // r2  = cnt1
  // r3  = str2
  // r4  = cnt2
  // r10 = tmp1
  // r11 = tmp2
  // z0  = ztmp1
  // z1  = ztmp2
  // p0  = pgtmp1
  // p1  = pgtmp2
  address generate_compare_long_string_sve(string_compare_mode mode) {
    StubGenStubId stub_id;
    switch (mode) {
      case LL: stub_id = StubGenStubId::compare_long_string_LL_id;  break;
      case LU: stub_id = StubGenStubId::compare_long_string_LU_id; break;
      case UL: stub_id = StubGenStubId::compare_long_string_UL_id; break;
      case UU: stub_id = StubGenStubId::compare_long_string_UU_id; break;
      default: ShouldNotReachHere();
    }

    __ align(CodeEntryAlignment);
    address entry = __ pc();
    Register result = r0, str1 = r1, cnt1 = r2, str2 = r3, cnt2 = r4,
             tmp1 = r10, tmp2 = r11;

    Label LOOP, DONE, MISMATCH;
    Register vec_len = tmp1;
    Register idx = tmp2;
    // The minimum of the string lengths has been stored in cnt2.
    Register cnt = cnt2;
    FloatRegister ztmp1 = z0, ztmp2 = z1;
    PRegister pgtmp1 = p0, pgtmp2 = p1;

#define LOAD_PAIR(ztmp1, ztmp2, pgtmp1, src1, src2, idx)                       \
    switch (mode) {                                                            \
      case LL:                                                                 \
        __ sve_ld1b(ztmp1, __ B, pgtmp1, Address(str1, idx));                  \
        __ sve_ld1b(ztmp2, __ B, pgtmp1, Address(str2, idx));                  \
        break;                                                                 \
      case LU:                                                                 \
        __ sve_ld1b(ztmp1, __ H, pgtmp1, Address(str1, idx));                  \
        __ sve_ld1h(ztmp2, __ H, pgtmp1, Address(str2, idx, Address::lsl(1))); \
        break;                                                                 \
      case UL:                                                                 \
        __ sve_ld1h(ztmp1, __ H, pgtmp1, Address(str1, idx, Address::lsl(1))); \
        __ sve_ld1b(ztmp2, __ H, pgtmp1, Address(str2, idx));                  \
        break;                                                                 \
      case UU:                                                                 \
        __ sve_ld1h(ztmp1, __ H, pgtmp1, Address(str1, idx, Address::lsl(1))); \
        __ sve_ld1h(ztmp2, __ H, pgtmp1, Address(str2, idx, Address::lsl(1))); \
        break;                                                                 \
      default:                                                                 \
        ShouldNotReachHere();                                                  \
    }

    StubCodeMark mark(this, stub_id);

    __ mov(idx, 0);
    __ sve_whilelt(pgtmp1, mode == LL ? __ B : __ H, idx, cnt);

    if (mode == LL) {
      __ sve_cntb(vec_len);
    } else {
      __ sve_cnth(vec_len);
    }

    __ sub(rscratch1, cnt, vec_len);

    __ bind(LOOP);

      // main loop
      LOAD_PAIR(ztmp1, ztmp2, pgtmp1, src1, src2, idx);
      __ add(idx, idx, vec_len);
      // Compare strings.
      __ sve_cmp(Assembler::NE, pgtmp2, mode == LL ? __ B : __ H, pgtmp1, ztmp1, ztmp2);
      __ br(__ NE, MISMATCH);
      __ cmp(idx, rscratch1);
      __ br(__ LT, LOOP);

    // post loop, last iteration
    __ sve_whilelt(pgtmp1, mode == LL ? __ B : __ H, idx, cnt);

    LOAD_PAIR(ztmp1, ztmp2, pgtmp1, src1, src2, idx);
    __ sve_cmp(Assembler::NE, pgtmp2, mode == LL ? __ B : __ H, pgtmp1, ztmp1, ztmp2);
    __ br(__ EQ, DONE);

    __ bind(MISMATCH);

    // Crop the vector to find its location.
    __ sve_brkb(pgtmp2, pgtmp1, pgtmp2, false /* isMerge */);
    // Extract the first different characters of each string.
    __ sve_lasta(rscratch1, mode == LL ? __ B : __ H, pgtmp2, ztmp1);
    __ sve_lasta(rscratch2, mode == LL ? __ B : __ H, pgtmp2, ztmp2);

    // Compute the difference of the first different characters.
    __ sub(result, rscratch1, rscratch2);

    __ bind(DONE);
    __ ret(lr);
#undef LOAD_PAIR
    return entry;
  }

  void generate_compare_long_strings() {
    if (UseSVE == 0) {
      StubRoutines::aarch64::_compare_long_string_LL
          = generate_compare_long_string_same_encoding(true);
      StubRoutines::aarch64::_compare_long_string_UU
          = generate_compare_long_string_same_encoding(false);
      StubRoutines::aarch64::_compare_long_string_LU
          = generate_compare_long_string_different_encoding(true);
      StubRoutines::aarch64::_compare_long_string_UL
          = generate_compare_long_string_different_encoding(false);
    } else {
      StubRoutines::aarch64::_compare_long_string_LL
          = generate_compare_long_string_sve(LL);
      StubRoutines::aarch64::_compare_long_string_UU
          = generate_compare_long_string_sve(UU);
      StubRoutines::aarch64::_compare_long_string_LU
          = generate_compare_long_string_sve(LU);
      StubRoutines::aarch64::_compare_long_string_UL
          = generate_compare_long_string_sve(UL);
    }
  }

  // R0 = result
  // R1 = str2
  // R2 = cnt1
  // R3 = str1
  // R4 = cnt2
  // Clobbers: rscratch1, rscratch2, v0, v1, rflags
  //
  // This generic linear code use few additional ideas, which makes it faster:
  // 1) we can safely keep at least 1st register of pattern(since length >= 8)
  // in order to skip initial loading(help in systems with 1 ld pipeline)
  // 2) we can use "fast" algorithm of finding single character to search for
  // first symbol with less branches(1 branch per each loaded register instead
  // of branch for each symbol), so, this is where constants like
  // 0x0101...01, 0x00010001...0001, 0x7f7f...7f, 0x7fff7fff...7fff comes from
  // 3) after loading and analyzing 1st register of source string, it can be
  // used to search for every 1st character entry, saving few loads in
  // comparison with "simplier-but-slower" implementation
  // 4) in order to avoid lots of push/pop operations, code below is heavily
  // re-using/re-initializing/compressing register values, which makes code
  // larger and a bit less readable, however, most of extra operations are
  // issued during loads or branches, so, penalty is minimal
  address generate_string_indexof_linear(bool str1_isL, bool str2_isL) {
    StubGenStubId stub_id;
    if (str1_isL) {
      if (str2_isL) {
        stub_id = StubGenStubId::string_indexof_linear_ll_id;
      } else {
        stub_id = StubGenStubId::string_indexof_linear_ul_id;
      }
    } else {
      if (str2_isL) {
        ShouldNotReachHere();
      } else {
        stub_id = StubGenStubId::string_indexof_linear_uu_id;
      }
    }
    __ align(CodeEntryAlignment);
    StubCodeMark mark(this, stub_id);
    address entry = __ pc();

    int str1_chr_size = str1_isL ? 1 : 2;
    int str2_chr_size = str2_isL ? 1 : 2;
    int str1_chr_shift = str1_isL ? 0 : 1;
    int str2_chr_shift = str2_isL ? 0 : 1;
    bool isL = str1_isL && str2_isL;
   // parameters
    Register result = r0, str2 = r1, cnt1 = r2, str1 = r3, cnt2 = r4;
    // temporary registers
    Register tmp1 = r20, tmp2 = r21, tmp3 = r22, tmp4 = r23;
    RegSet spilled_regs = RegSet::range(tmp1, tmp4);
    // redefinitions
    Register ch1 = rscratch1, ch2 = rscratch2, first = tmp3;

    __ push(spilled_regs, sp);
    Label L_LOOP, L_LOOP_PROCEED, L_SMALL, L_HAS_ZERO,
        L_HAS_ZERO_LOOP, L_CMP_LOOP, L_CMP_LOOP_NOMATCH, L_SMALL_PROCEED,
        L_SMALL_HAS_ZERO_LOOP, L_SMALL_CMP_LOOP_NOMATCH, L_SMALL_CMP_LOOP,
        L_POST_LOOP, L_CMP_LOOP_LAST_CMP, L_HAS_ZERO_LOOP_NOMATCH,
        L_SMALL_CMP_LOOP_LAST_CMP, L_SMALL_CMP_LOOP_LAST_CMP2,
        L_CMP_LOOP_LAST_CMP2, DONE, NOMATCH;
    // Read whole register from str1. It is safe, because length >=8 here
    __ ldr(ch1, Address(str1));
    // Read whole register from str2. It is safe, because length >=8 here
    __ ldr(ch2, Address(str2));
    __ sub(cnt2, cnt2, cnt1);
    __ andr(first, ch1, str1_isL ? 0xFF : 0xFFFF);
    if (str1_isL != str2_isL) {
      __ eor(v0, __ T16B, v0, v0);
    }
    __ mov(tmp1, str2_isL ? 0x0101010101010101 : 0x0001000100010001);
    __ mul(first, first, tmp1);
    // check if we have less than 1 register to check
    __ subs(cnt2, cnt2, wordSize/str2_chr_size - 1);
    if (str1_isL != str2_isL) {
      __ fmovd(v1, ch1);
    }
    __ br(__ LE, L_SMALL);
    __ eor(ch2, first, ch2);
    if (str1_isL != str2_isL) {
      __ zip1(v1, __ T16B, v1, v0);
    }
    __ sub(tmp2, ch2, tmp1);
    __ orr(ch2, ch2, str2_isL ? 0x7f7f7f7f7f7f7f7f : 0x7fff7fff7fff7fff);
    __ bics(tmp2, tmp2, ch2);
    if (str1_isL != str2_isL) {
      __ fmovd(ch1, v1);
    }
    __ br(__ NE, L_HAS_ZERO);
    __ subs(cnt2, cnt2, wordSize/str2_chr_size);
    __ add(result, result, wordSize/str2_chr_size);
    __ add(str2, str2, wordSize);
    __ br(__ LT, L_POST_LOOP);
    __ BIND(L_LOOP);
      __ ldr(ch2, Address(str2));
      __ eor(ch2, first, ch2);
      __ sub(tmp2, ch2, tmp1);
      __ orr(ch2, ch2, str2_isL ? 0x7f7f7f7f7f7f7f7f : 0x7fff7fff7fff7fff);
      __ bics(tmp2, tmp2, ch2);
      __ br(__ NE, L_HAS_ZERO);
    __ BIND(L_LOOP_PROCEED);
      __ subs(cnt2, cnt2, wordSize/str2_chr_size);
      __ add(str2, str2, wordSize);
      __ add(result, result, wordSize/str2_chr_size);
      __ br(__ GE, L_LOOP);
    __ BIND(L_POST_LOOP);
      __ subs(zr, cnt2, -wordSize/str2_chr_size); // no extra characters to check
      __ br(__ LE, NOMATCH);
      __ ldr(ch2, Address(str2));
      __ sub(cnt2, zr, cnt2, __ LSL, LogBitsPerByte + str2_chr_shift);
      __ eor(ch2, first, ch2);
      __ sub(tmp2, ch2, tmp1);
      __ orr(ch2, ch2, str2_isL ? 0x7f7f7f7f7f7f7f7f : 0x7fff7fff7fff7fff);
      __ mov(tmp4, -1); // all bits set
      __ b(L_SMALL_PROCEED);
    __ align(OptoLoopAlignment);
    __ BIND(L_SMALL);
      __ sub(cnt2, zr, cnt2, __ LSL, LogBitsPerByte + str2_chr_shift);
      __ eor(ch2, first, ch2);
      if (str1_isL != str2_isL) {
        __ zip1(v1, __ T16B, v1, v0);
      }
      __ sub(tmp2, ch2, tmp1);
      __ mov(tmp4, -1); // all bits set
      __ orr(ch2, ch2, str2_isL ? 0x7f7f7f7f7f7f7f7f : 0x7fff7fff7fff7fff);
      if (str1_isL != str2_isL) {
        __ fmovd(ch1, v1); // move converted 4 symbols
      }
    __ BIND(L_SMALL_PROCEED);
      __ lsrv(tmp4, tmp4, cnt2); // mask. zeroes on useless bits.
      __ bic(tmp2, tmp2, ch2);
      __ ands(tmp2, tmp2, tmp4); // clear useless bits and check
      __ rbit(tmp2, tmp2);
      __ br(__ EQ, NOMATCH);
    __ BIND(L_SMALL_HAS_ZERO_LOOP);
      __ clz(tmp4, tmp2); // potentially long. Up to 4 cycles on some cpu's
      __ cmp(cnt1, u1(wordSize/str2_chr_size));
      __ br(__ LE, L_SMALL_CMP_LOOP_LAST_CMP2);
      if (str2_isL) { // LL
        __ add(str2, str2, tmp4, __ LSR, LogBitsPerByte); // address of "index"
        __ ldr(ch2, Address(str2)); // read whole register of str2. Safe.
        __ lslv(tmp2, tmp2, tmp4); // shift off leading zeroes from match info
        __ add(result, result, tmp4, __ LSR, LogBitsPerByte);
        __ lsl(tmp2, tmp2, 1); // shift off leading "1" from match info
      } else {
        __ mov(ch2, 0xE); // all bits in byte set except last one
        __ andr(ch2, ch2, tmp4, __ LSR, LogBitsPerByte); // byte shift amount
        __ ldr(ch2, Address(str2, ch2)); // read whole register of str2. Safe.
        __ lslv(tmp2, tmp2, tmp4);
        __ add(result, result, tmp4, __ LSR, LogBitsPerByte + str2_chr_shift);
        __ add(str2, str2, tmp4, __ LSR, LogBitsPerByte + str2_chr_shift);
        __ lsl(tmp2, tmp2, 1); // shift off leading "1" from match info
        __ add(str2, str2, tmp4, __ LSR, LogBitsPerByte + str2_chr_shift);
      }
      __ cmp(ch1, ch2);
      __ mov(tmp4, wordSize/str2_chr_size);
      __ br(__ NE, L_SMALL_CMP_LOOP_NOMATCH);
    __ BIND(L_SMALL_CMP_LOOP);
      str1_isL ? __ ldrb(first, Address(str1, tmp4, Address::lsl(str1_chr_shift)))
               : __ ldrh(first, Address(str1, tmp4, Address::lsl(str1_chr_shift)));
      str2_isL ? __ ldrb(ch2, Address(str2, tmp4, Address::lsl(str2_chr_shift)))
               : __ ldrh(ch2, Address(str2, tmp4, Address::lsl(str2_chr_shift)));
      __ add(tmp4, tmp4, 1);
      __ cmp(tmp4, cnt1);
      __ br(__ GE, L_SMALL_CMP_LOOP_LAST_CMP);
      __ cmp(first, ch2);
      __ br(__ EQ, L_SMALL_CMP_LOOP);
    __ BIND(L_SMALL_CMP_LOOP_NOMATCH);
      __ cbz(tmp2, NOMATCH); // no more matches. exit
      __ clz(tmp4, tmp2);
      __ add(result, result, 1); // advance index
      __ add(str2, str2, str2_chr_size); // advance pointer
      __ b(L_SMALL_HAS_ZERO_LOOP);
    __ align(OptoLoopAlignment);
    __ BIND(L_SMALL_CMP_LOOP_LAST_CMP);
      __ cmp(first, ch2);
      __ br(__ NE, L_SMALL_CMP_LOOP_NOMATCH);
      __ b(DONE);
    __ align(OptoLoopAlignment);
    __ BIND(L_SMALL_CMP_LOOP_LAST_CMP2);
      if (str2_isL) { // LL
        __ add(str2, str2, tmp4, __ LSR, LogBitsPerByte); // address of "index"
        __ ldr(ch2, Address(str2)); // read whole register of str2. Safe.
        __ lslv(tmp2, tmp2, tmp4); // shift off leading zeroes from match info
        __ add(result, result, tmp4, __ LSR, LogBitsPerByte);
        __ lsl(tmp2, tmp2, 1); // shift off leading "1" from match info
      } else {
        __ mov(ch2, 0xE); // all bits in byte set except last one
        __ andr(ch2, ch2, tmp4, __ LSR, LogBitsPerByte); // byte shift amount
        __ ldr(ch2, Address(str2, ch2)); // read whole register of str2. Safe.
        __ lslv(tmp2, tmp2, tmp4);
        __ add(result, result, tmp4, __ LSR, LogBitsPerByte + str2_chr_shift);
        __ add(str2, str2, tmp4, __ LSR, LogBitsPerByte + str2_chr_shift);
        __ lsl(tmp2, tmp2, 1); // shift off leading "1" from match info
        __ add(str2, str2, tmp4, __ LSR, LogBitsPerByte + str2_chr_shift);
      }
      __ cmp(ch1, ch2);
      __ br(__ NE, L_SMALL_CMP_LOOP_NOMATCH);
      __ b(DONE);
    __ align(OptoLoopAlignment);
    __ BIND(L_HAS_ZERO);
      __ rbit(tmp2, tmp2);
      __ clz(tmp4, tmp2); // potentially long. Up to 4 cycles on some CPU's
      // Now, perform compression of counters(cnt2 and cnt1) into one register.
      // It's fine because both counters are 32bit and are not changed in this
      // loop. Just restore it on exit. So, cnt1 can be re-used in this loop.
      __ orr(cnt2, cnt2, cnt1, __ LSL, BitsPerByte * wordSize / 2);
      __ sub(result, result, 1);
    __ BIND(L_HAS_ZERO_LOOP);
      __ mov(cnt1, wordSize/str2_chr_size);
      __ cmp(cnt1, cnt2, __ LSR, BitsPerByte * wordSize / 2);
      __ br(__ GE, L_CMP_LOOP_LAST_CMP2); // case of 8 bytes only to compare
      if (str2_isL) {
        __ lsr(ch2, tmp4, LogBitsPerByte + str2_chr_shift); // char index
        __ ldr(ch2, Address(str2, ch2)); // read whole register of str2. Safe.
        __ lslv(tmp2, tmp2, tmp4);
        __ add(str2, str2, tmp4, __ LSR, LogBitsPerByte + str2_chr_shift);
        __ add(tmp4, tmp4, 1);
        __ add(result, result, tmp4, __ LSR, LogBitsPerByte + str2_chr_shift);
        __ lsl(tmp2, tmp2, 1);
        __ mov(tmp4, wordSize/str2_chr_size);
      } else {
        __ mov(ch2, 0xE);
        __ andr(ch2, ch2, tmp4, __ LSR, LogBitsPerByte); // byte shift amount
        __ ldr(ch2, Address(str2, ch2)); // read whole register of str2. Safe.
        __ lslv(tmp2, tmp2, tmp4);
        __ add(tmp4, tmp4, 1);
        __ add(result, result, tmp4, __ LSR, LogBitsPerByte + str2_chr_shift);
        __ add(str2, str2, tmp4, __ LSR, LogBitsPerByte);
        __ lsl(tmp2, tmp2, 1);
        __ mov(tmp4, wordSize/str2_chr_size);
        __ sub(str2, str2, str2_chr_size);
      }
      __ cmp(ch1, ch2);
      __ mov(tmp4, wordSize/str2_chr_size);
      __ br(__ NE, L_CMP_LOOP_NOMATCH);
    __ BIND(L_CMP_LOOP);
      str1_isL ? __ ldrb(cnt1, Address(str1, tmp4, Address::lsl(str1_chr_shift)))
               : __ ldrh(cnt1, Address(str1, tmp4, Address::lsl(str1_chr_shift)));
      str2_isL ? __ ldrb(ch2, Address(str2, tmp4, Address::lsl(str2_chr_shift)))
               : __ ldrh(ch2, Address(str2, tmp4, Address::lsl(str2_chr_shift)));
      __ add(tmp4, tmp4, 1);
      __ cmp(tmp4, cnt2, __ LSR, BitsPerByte * wordSize / 2);
      __ br(__ GE, L_CMP_LOOP_LAST_CMP);
      __ cmp(cnt1, ch2);
      __ br(__ EQ, L_CMP_LOOP);
    __ BIND(L_CMP_LOOP_NOMATCH);
      // here we're not matched
      __ cbz(tmp2, L_HAS_ZERO_LOOP_NOMATCH); // no more matches. Proceed to main loop
      __ clz(tmp4, tmp2);
      __ add(str2, str2, str2_chr_size); // advance pointer
      __ b(L_HAS_ZERO_LOOP);
    __ align(OptoLoopAlignment);
    __ BIND(L_CMP_LOOP_LAST_CMP);
      __ cmp(cnt1, ch2);
      __ br(__ NE, L_CMP_LOOP_NOMATCH);
      __ b(DONE);
    __ align(OptoLoopAlignment);
    __ BIND(L_CMP_LOOP_LAST_CMP2);
      if (str2_isL) {
        __ lsr(ch2, tmp4, LogBitsPerByte + str2_chr_shift); // char index
        __ ldr(ch2, Address(str2, ch2)); // read whole register of str2. Safe.
        __ lslv(tmp2, tmp2, tmp4);
        __ add(str2, str2, tmp4, __ LSR, LogBitsPerByte + str2_chr_shift);
        __ add(tmp4, tmp4, 1);
        __ add(result, result, tmp4, __ LSR, LogBitsPerByte + str2_chr_shift);
        __ lsl(tmp2, tmp2, 1);
      } else {
        __ mov(ch2, 0xE);
        __ andr(ch2, ch2, tmp4, __ LSR, LogBitsPerByte); // byte shift amount
        __ ldr(ch2, Address(str2, ch2)); // read whole register of str2. Safe.
        __ lslv(tmp2, tmp2, tmp4);
        __ add(tmp4, tmp4, 1);
        __ add(result, result, tmp4, __ LSR, LogBitsPerByte + str2_chr_shift);
        __ add(str2, str2, tmp4, __ LSR, LogBitsPerByte);
        __ lsl(tmp2, tmp2, 1);
        __ sub(str2, str2, str2_chr_size);
      }
      __ cmp(ch1, ch2);
      __ br(__ NE, L_CMP_LOOP_NOMATCH);
      __ b(DONE);
    __ align(OptoLoopAlignment);
    __ BIND(L_HAS_ZERO_LOOP_NOMATCH);
      // 1) Restore "result" index. Index was wordSize/str2_chr_size * N until
      // L_HAS_ZERO block. Byte octet was analyzed in L_HAS_ZERO_LOOP,
      // so, result was increased at max by wordSize/str2_chr_size - 1, so,
      // respective high bit wasn't changed. L_LOOP_PROCEED will increase
      // result by analyzed characters value, so, we can just reset lower bits
      // in result here. Clear 2 lower bits for UU/UL and 3 bits for LL
      // 2) restore cnt1 and cnt2 values from "compressed" cnt2
      // 3) advance str2 value to represent next str2 octet. result & 7/3 is
      // index of last analyzed substring inside current octet. So, str2 in at
      // respective start address. We need to advance it to next octet
      __ andr(tmp2, result, wordSize/str2_chr_size - 1); // symbols analyzed
      __ lsr(cnt1, cnt2, BitsPerByte * wordSize / 2);
      __ bfm(result, zr, 0, 2 - str2_chr_shift);
      __ sub(str2, str2, tmp2, __ LSL, str2_chr_shift); // restore str2
      __ movw(cnt2, cnt2);
      __ b(L_LOOP_PROCEED);
    __ align(OptoLoopAlignment);
    __ BIND(NOMATCH);
      __ mov(result, -1);
    __ BIND(DONE);
      __ pop(spilled_regs, sp);
      __ ret(lr);
    return entry;
  }

  void generate_string_indexof_stubs() {
    StubRoutines::aarch64::_string_indexof_linear_ll = generate_string_indexof_linear(true, true);
    StubRoutines::aarch64::_string_indexof_linear_uu = generate_string_indexof_linear(false, false);
    StubRoutines::aarch64::_string_indexof_linear_ul = generate_string_indexof_linear(true, false);
  }

  void inflate_and_store_2_fp_registers(bool generatePrfm,
      FloatRegister src1, FloatRegister src2) {
    Register dst = r1;
    __ zip1(v1, __ T16B, src1, v0);
    __ zip2(v2, __ T16B, src1, v0);
    if (generatePrfm) {
      __ prfm(Address(dst, SoftwarePrefetchHintDistance), PSTL1STRM);
    }
    __ zip1(v3, __ T16B, src2, v0);
    __ zip2(v4, __ T16B, src2, v0);
    __ st1(v1, v2, v3, v4, __ T16B, Address(__ post(dst, 64)));
  }

  // R0 = src
  // R1 = dst
  // R2 = len
  // R3 = len >> 3
  // V0 = 0
  // v1 = loaded 8 bytes
  // Clobbers: r0, r1, r3, rscratch1, rflags, v0-v6
  address generate_large_byte_array_inflate() {
    __ align(CodeEntryAlignment);
    StubGenStubId stub_id = StubGenStubId::large_byte_array_inflate_id;
    StubCodeMark mark(this, stub_id);
    address entry = __ pc();
    Label LOOP, LOOP_START, LOOP_PRFM, LOOP_PRFM_START, DONE;
    Register src = r0, dst = r1, len = r2, octetCounter = r3;
    const int large_loop_threshold = MAX2(64, SoftwarePrefetchHintDistance)/8 + 4;

    // do one more 8-byte read to have address 16-byte aligned in most cases
    // also use single store instruction
    __ ldrd(v2, __ post(src, 8));
    __ sub(octetCounter, octetCounter, 2);
    __ zip1(v1, __ T16B, v1, v0);
    __ zip1(v2, __ T16B, v2, v0);
    __ st1(v1, v2, __ T16B, __ post(dst, 32));
    __ ld1(v3, v4, v5, v6, __ T16B, Address(__ post(src, 64)));
    __ subs(rscratch1, octetCounter, large_loop_threshold);
    __ br(__ LE, LOOP_START);
    __ b(LOOP_PRFM_START);
    __ bind(LOOP_PRFM);
      __ ld1(v3, v4, v5, v6, __ T16B, Address(__ post(src, 64)));
    __ bind(LOOP_PRFM_START);
      __ prfm(Address(src, SoftwarePrefetchHintDistance));
      __ sub(octetCounter, octetCounter, 8);
      __ subs(rscratch1, octetCounter, large_loop_threshold);
      inflate_and_store_2_fp_registers(true, v3, v4);
      inflate_and_store_2_fp_registers(true, v5, v6);
      __ br(__ GT, LOOP_PRFM);
      __ cmp(octetCounter, (u1)8);
      __ br(__ LT, DONE);
    __ bind(LOOP);
      __ ld1(v3, v4, v5, v6, __ T16B, Address(__ post(src, 64)));
      __ bind(LOOP_START);
      __ sub(octetCounter, octetCounter, 8);
      __ cmp(octetCounter, (u1)8);
      inflate_and_store_2_fp_registers(false, v3, v4);
      inflate_and_store_2_fp_registers(false, v5, v6);
      __ br(__ GE, LOOP);
    __ bind(DONE);
      __ ret(lr);
    return entry;
  }

  /**
   *  Arguments:
   *
   *  Input:
   *  c_rarg0   - current state address
   *  c_rarg1   - H key address
   *  c_rarg2   - data address
   *  c_rarg3   - number of blocks
   *
   *  Output:
   *  Updated state at c_rarg0
   */
  address generate_ghash_processBlocks() {
    // Bafflingly, GCM uses little-endian for the byte order, but
    // big-endian for the bit order.  For example, the polynomial 1 is
    // represented as the 16-byte string 80 00 00 00 | 12 bytes of 00.
    //
    // So, we must either reverse the bytes in each word and do
    // everything big-endian or reverse the bits in each byte and do
    // it little-endian.  On AArch64 it's more idiomatic to reverse
    // the bits in each byte (we have an instruction, RBIT, to do
    // that) and keep the data in little-endian bit order through the
    // calculation, bit-reversing the inputs and outputs.

    StubGenStubId stub_id = StubGenStubId::ghash_processBlocks_id;
    StubCodeMark mark(this, stub_id);
    __ align(wordSize * 2);
    address p = __ pc();
    __ emit_int64(0x87);  // The low-order bits of the field
                          // polynomial (i.e. p = z^7+z^2+z+1)
                          // repeated in the low and high parts of a
                          // 128-bit vector
    __ emit_int64(0x87);

    __ align(CodeEntryAlignment);
    address start = __ pc();

    Register state   = c_rarg0;
    Register subkeyH = c_rarg1;
    Register data    = c_rarg2;
    Register blocks  = c_rarg3;

    FloatRegister vzr = v30;
    __ eor(vzr, __ T16B, vzr, vzr); // zero register

    __ ldrq(v24, p);    // The field polynomial

    __ ldrq(v0, Address(state));
    __ ldrq(v1, Address(subkeyH));

    __ rev64(v0, __ T16B, v0);          // Bit-reverse words in state and subkeyH
    __ rbit(v0, __ T16B, v0);
    __ rev64(v1, __ T16B, v1);
    __ rbit(v1, __ T16B, v1);

    __ ext(v4, __ T16B, v1, v1, 0x08); // long-swap subkeyH into v1
    __ eor(v4, __ T16B, v4, v1);       // xor subkeyH into subkeyL (Karatsuba: (A1+A0))

    {
      Label L_ghash_loop;
      __ bind(L_ghash_loop);

      __ ldrq(v2, Address(__ post(data, 0x10))); // Load the data, bit
                                                 // reversing each byte
      __ rbit(v2, __ T16B, v2);
      __ eor(v2, __ T16B, v0, v2);   // bit-swapped data ^ bit-swapped state

      // Multiply state in v2 by subkey in v1
      __ ghash_multiply(/*result_lo*/v5, /*result_hi*/v7,
                        /*a*/v1, /*b*/v2, /*a1_xor_a0*/v4,
                        /*temps*/v6, v3, /*reuse/clobber b*/v2);
      // Reduce v7:v5 by the field polynomial
      __ ghash_reduce(/*result*/v0, /*lo*/v5, /*hi*/v7, /*p*/v24, vzr, /*temp*/v3);

      __ sub(blocks, blocks, 1);
      __ cbnz(blocks, L_ghash_loop);
    }

    // The bit-reversed result is at this point in v0
    __ rev64(v0, __ T16B, v0);
    __ rbit(v0, __ T16B, v0);

    __ st1(v0, __ T16B, state);
    __ ret(lr);

    return start;
  }

  address generate_ghash_processBlocks_wide() {
    address small = generate_ghash_processBlocks();

    StubGenStubId stub_id = StubGenStubId::ghash_processBlocks_wide_id;
    StubCodeMark mark(this, stub_id);
    __ align(wordSize * 2);
    address p = __ pc();
    __ emit_int64(0x87);  // The low-order bits of the field
                          // polynomial (i.e. p = z^7+z^2+z+1)
                          // repeated in the low and high parts of a
                          // 128-bit vector
    __ emit_int64(0x87);

    __ align(CodeEntryAlignment);
    address start = __ pc();

    Register state   = c_rarg0;
    Register subkeyH = c_rarg1;
    Register data    = c_rarg2;
    Register blocks  = c_rarg3;

    const int unroll = 4;

    __ cmp(blocks, (unsigned char)(unroll * 2));
    __ br(__ LT, small);

    if (unroll > 1) {
    // Save state before entering routine
      __ sub(sp, sp, 4 * 16);
      __ st1(v12, v13, v14, v15, __ T16B, Address(sp));
      __ sub(sp, sp, 4 * 16);
      __ st1(v8, v9, v10, v11, __ T16B, Address(sp));
    }

    __ ghash_processBlocks_wide(p, state, subkeyH, data, blocks, unroll);

    if (unroll > 1) {
      // And restore state
      __ ld1(v8, v9, v10, v11, __ T16B, __ post(sp, 4 * 16));
      __ ld1(v12, v13, v14, v15, __ T16B, __ post(sp, 4 * 16));
    }

    __ cmp(blocks, (unsigned char)0);
    __ br(__ GT, small);

    __ ret(lr);

    return start;
  }

  void generate_base64_encode_simdround(Register src, Register dst,
        FloatRegister codec, u8 size) {

    FloatRegister in0  = v4,  in1  = v5,  in2  = v6;
    FloatRegister out0 = v16, out1 = v17, out2 = v18, out3 = v19;
    FloatRegister ind0 = v20, ind1 = v21, ind2 = v22, ind3 = v23;

    Assembler::SIMD_Arrangement arrangement = size == 16 ? __ T16B : __ T8B;

    __ ld3(in0, in1, in2, arrangement, __ post(src, 3 * size));

    __ ushr(ind0, arrangement, in0,  2);

    __ ushr(ind1, arrangement, in1,  2);
    __ shl(in0,   arrangement, in0,  6);
    __ orr(ind1,  arrangement, ind1, in0);
    __ ushr(ind1, arrangement, ind1, 2);

    __ ushr(ind2, arrangement, in2,  4);
    __ shl(in1,   arrangement, in1,  4);
    __ orr(ind2,  arrangement, in1,  ind2);
    __ ushr(ind2, arrangement, ind2, 2);

    __ shl(ind3,  arrangement, in2,  2);
    __ ushr(ind3, arrangement, ind3, 2);

    __ tbl(out0,  arrangement, codec,  4, ind0);
    __ tbl(out1,  arrangement, codec,  4, ind1);
    __ tbl(out2,  arrangement, codec,  4, ind2);
    __ tbl(out3,  arrangement, codec,  4, ind3);

    __ st4(out0,  out1, out2, out3, arrangement, __ post(dst, 4 * size));
  }

   /**
   *  Arguments:
   *
   *  Input:
   *  c_rarg0   - src_start
   *  c_rarg1   - src_offset
   *  c_rarg2   - src_length
   *  c_rarg3   - dest_start
   *  c_rarg4   - dest_offset
   *  c_rarg5   - isURL
   *
   */
  address generate_base64_encodeBlock() {

    static const char toBase64[64] = {
      'A', 'B', 'C', 'D', 'E', 'F', 'G', 'H', 'I', 'J', 'K', 'L', 'M',
      'N', 'O', 'P', 'Q', 'R', 'S', 'T', 'U', 'V', 'W', 'X', 'Y', 'Z',
      'a', 'b', 'c', 'd', 'e', 'f', 'g', 'h', 'i', 'j', 'k', 'l', 'm',
      'n', 'o', 'p', 'q', 'r', 's', 't', 'u', 'v', 'w', 'x', 'y', 'z',
      '0', '1', '2', '3', '4', '5', '6', '7', '8', '9', '+', '/'
    };

    static const char toBase64URL[64] = {
      'A', 'B', 'C', 'D', 'E', 'F', 'G', 'H', 'I', 'J', 'K', 'L', 'M',
      'N', 'O', 'P', 'Q', 'R', 'S', 'T', 'U', 'V', 'W', 'X', 'Y', 'Z',
      'a', 'b', 'c', 'd', 'e', 'f', 'g', 'h', 'i', 'j', 'k', 'l', 'm',
      'n', 'o', 'p', 'q', 'r', 's', 't', 'u', 'v', 'w', 'x', 'y', 'z',
      '0', '1', '2', '3', '4', '5', '6', '7', '8', '9', '-', '_'
    };

    __ align(CodeEntryAlignment);
    StubGenStubId stub_id = StubGenStubId::base64_encodeBlock_id;
    StubCodeMark mark(this, stub_id);
    address start = __ pc();

    Register src   = c_rarg0;  // source array
    Register soff  = c_rarg1;  // source start offset
    Register send  = c_rarg2;  // source end offset
    Register dst   = c_rarg3;  // dest array
    Register doff  = c_rarg4;  // position for writing to dest array
    Register isURL = c_rarg5;  // Base64 or URL character set

    // c_rarg6 and c_rarg7 are free to use as temps
    Register codec  = c_rarg6;
    Register length = c_rarg7;

    Label ProcessData, Process48B, Process24B, Process3B, SIMDExit, Exit;

    __ add(src, src, soff);
    __ add(dst, dst, doff);
    __ sub(length, send, soff);

    // load the codec base address
    __ lea(codec, ExternalAddress((address) toBase64));
    __ cbz(isURL, ProcessData);
    __ lea(codec, ExternalAddress((address) toBase64URL));

    __ BIND(ProcessData);

    // too short to formup a SIMD loop, roll back
    __ cmp(length, (u1)24);
    __ br(Assembler::LT, Process3B);

    __ ld1(v0, v1, v2, v3, __ T16B, Address(codec));

    __ BIND(Process48B);
    __ cmp(length, (u1)48);
    __ br(Assembler::LT, Process24B);
    generate_base64_encode_simdround(src, dst, v0, 16);
    __ sub(length, length, 48);
    __ b(Process48B);

    __ BIND(Process24B);
    __ cmp(length, (u1)24);
    __ br(Assembler::LT, SIMDExit);
    generate_base64_encode_simdround(src, dst, v0, 8);
    __ sub(length, length, 24);

    __ BIND(SIMDExit);
    __ cbz(length, Exit);

    __ BIND(Process3B);
    //  3 src bytes, 24 bits
    __ ldrb(r10, __ post(src, 1));
    __ ldrb(r11, __ post(src, 1));
    __ ldrb(r12, __ post(src, 1));
    __ orrw(r11, r11, r10, Assembler::LSL, 8);
    __ orrw(r12, r12, r11, Assembler::LSL, 8);
    // codec index
    __ ubfmw(r15, r12, 18, 23);
    __ ubfmw(r14, r12, 12, 17);
    __ ubfmw(r13, r12, 6,  11);
    __ andw(r12,  r12, 63);
    // get the code based on the codec
    __ ldrb(r15, Address(codec, r15, Address::uxtw(0)));
    __ ldrb(r14, Address(codec, r14, Address::uxtw(0)));
    __ ldrb(r13, Address(codec, r13, Address::uxtw(0)));
    __ ldrb(r12, Address(codec, r12, Address::uxtw(0)));
    __ strb(r15, __ post(dst, 1));
    __ strb(r14, __ post(dst, 1));
    __ strb(r13, __ post(dst, 1));
    __ strb(r12, __ post(dst, 1));
    __ sub(length, length, 3);
    __ cbnz(length, Process3B);

    __ BIND(Exit);
    __ ret(lr);

    return start;
  }

  void generate_base64_decode_simdround(Register src, Register dst,
        FloatRegister codecL, FloatRegister codecH, int size, Label& Exit) {

    FloatRegister in0  = v16, in1  = v17,  in2 = v18,  in3 = v19;
    FloatRegister out0 = v20, out1 = v21, out2 = v22;

    FloatRegister decL0 = v23, decL1 = v24, decL2 = v25, decL3 = v26;
    FloatRegister decH0 = v28, decH1 = v29, decH2 = v30, decH3 = v31;

    Label NoIllegalData, ErrorInLowerHalf, StoreLegalData;

    Assembler::SIMD_Arrangement arrangement = size == 16 ? __ T16B : __ T8B;

    __ ld4(in0, in1, in2, in3, arrangement, __ post(src, 4 * size));

    // we need unsigned saturating subtract, to make sure all input values
    // in range [0, 63] will have 0U value in the higher half lookup
    __ uqsubv(decH0, __ T16B, in0, v27);
    __ uqsubv(decH1, __ T16B, in1, v27);
    __ uqsubv(decH2, __ T16B, in2, v27);
    __ uqsubv(decH3, __ T16B, in3, v27);

    // lower half lookup
    __ tbl(decL0, arrangement, codecL, 4, in0);
    __ tbl(decL1, arrangement, codecL, 4, in1);
    __ tbl(decL2, arrangement, codecL, 4, in2);
    __ tbl(decL3, arrangement, codecL, 4, in3);

    // higher half lookup
    __ tbx(decH0, arrangement, codecH, 4, decH0);
    __ tbx(decH1, arrangement, codecH, 4, decH1);
    __ tbx(decH2, arrangement, codecH, 4, decH2);
    __ tbx(decH3, arrangement, codecH, 4, decH3);

    // combine lower and higher
    __ orr(decL0, arrangement, decL0, decH0);
    __ orr(decL1, arrangement, decL1, decH1);
    __ orr(decL2, arrangement, decL2, decH2);
    __ orr(decL3, arrangement, decL3, decH3);

    // check illegal inputs, value larger than 63 (maximum of 6 bits)
    __ cm(Assembler::HI, decH0, arrangement, decL0, v27);
    __ cm(Assembler::HI, decH1, arrangement, decL1, v27);
    __ cm(Assembler::HI, decH2, arrangement, decL2, v27);
    __ cm(Assembler::HI, decH3, arrangement, decL3, v27);
    __ orr(in0, arrangement, decH0, decH1);
    __ orr(in1, arrangement, decH2, decH3);
    __ orr(in2, arrangement, in0,   in1);
    __ umaxv(in3, arrangement, in2);
    __ umov(rscratch2, in3, __ B, 0);

    // get the data to output
    __ shl(out0,  arrangement, decL0, 2);
    __ ushr(out1, arrangement, decL1, 4);
    __ orr(out0,  arrangement, out0,  out1);
    __ shl(out1,  arrangement, decL1, 4);
    __ ushr(out2, arrangement, decL2, 2);
    __ orr(out1,  arrangement, out1,  out2);
    __ shl(out2,  arrangement, decL2, 6);
    __ orr(out2,  arrangement, out2,  decL3);

    __ cbz(rscratch2, NoIllegalData);

    // handle illegal input
    __ umov(r10, in2, __ D, 0);
    if (size == 16) {
      __ cbnz(r10, ErrorInLowerHalf);

      // illegal input is in higher half, store the lower half now.
      __ st3(out0, out1, out2, __ T8B, __ post(dst, 24));

      __ umov(r10, in2,  __ D, 1);
      __ umov(r11, out0, __ D, 1);
      __ umov(r12, out1, __ D, 1);
      __ umov(r13, out2, __ D, 1);
      __ b(StoreLegalData);

      __ BIND(ErrorInLowerHalf);
    }
    __ umov(r11, out0, __ D, 0);
    __ umov(r12, out1, __ D, 0);
    __ umov(r13, out2, __ D, 0);

    __ BIND(StoreLegalData);
    __ tbnz(r10, 5, Exit); // 0xff indicates illegal input
    __ strb(r11, __ post(dst, 1));
    __ strb(r12, __ post(dst, 1));
    __ strb(r13, __ post(dst, 1));
    __ lsr(r10, r10, 8);
    __ lsr(r11, r11, 8);
    __ lsr(r12, r12, 8);
    __ lsr(r13, r13, 8);
    __ b(StoreLegalData);

    __ BIND(NoIllegalData);
    __ st3(out0, out1, out2, arrangement, __ post(dst, 3 * size));
  }


   /**
   *  Arguments:
   *
   *  Input:
   *  c_rarg0   - src_start
   *  c_rarg1   - src_offset
   *  c_rarg2   - src_length
   *  c_rarg3   - dest_start
   *  c_rarg4   - dest_offset
   *  c_rarg5   - isURL
   *  c_rarg6   - isMIME
   *
   */
  address generate_base64_decodeBlock() {

    // The SIMD part of this Base64 decode intrinsic is based on the algorithm outlined
    // on http://0x80.pl/articles/base64-simd-neon.html#encoding-quadwords, in section
    // titled "Base64 decoding".

    // Non-SIMD lookup tables are mostly dumped from fromBase64 array used in java.util.Base64,
    // except the trailing character '=' is also treated illegal value in this intrinsic. That
    // is java.util.Base64.fromBase64['='] = -2, while fromBase(URL)64ForNoSIMD['='] = 255 here.
    static const uint8_t fromBase64ForNoSIMD[256] = {
      255u, 255u, 255u, 255u, 255u, 255u, 255u, 255u, 255u, 255u, 255u, 255u, 255u, 255u, 255u, 255u,
      255u, 255u, 255u, 255u, 255u, 255u, 255u, 255u, 255u, 255u, 255u, 255u, 255u, 255u, 255u, 255u,
      255u, 255u, 255u, 255u, 255u, 255u, 255u, 255u, 255u, 255u, 255u,  62u, 255u, 255u, 255u,  63u,
       52u,  53u,  54u,  55u,  56u,  57u,  58u,  59u,  60u,  61u, 255u, 255u, 255u, 255u, 255u, 255u,
      255u,   0u,   1u,   2u,   3u,   4u,   5u,   6u,   7u,   8u,   9u,  10u,  11u,  12u,  13u,  14u,
       15u,  16u,  17u,  18u,  19u,  20u,  21u,  22u,  23u,  24u,  25u, 255u, 255u, 255u, 255u, 255u,
      255u,  26u,  27u,  28u,  29u,  30u,  31u,  32u,  33u,  34u,  35u,  36u,  37u,  38u,  39u,  40u,
       41u,  42u,  43u,  44u,  45u,  46u,  47u,  48u,  49u,  50u,  51u, 255u, 255u, 255u, 255u, 255u,
      255u, 255u, 255u, 255u, 255u, 255u, 255u, 255u, 255u, 255u, 255u, 255u, 255u, 255u, 255u, 255u,
      255u, 255u, 255u, 255u, 255u, 255u, 255u, 255u, 255u, 255u, 255u, 255u, 255u, 255u, 255u, 255u,
      255u, 255u, 255u, 255u, 255u, 255u, 255u, 255u, 255u, 255u, 255u, 255u, 255u, 255u, 255u, 255u,
      255u, 255u, 255u, 255u, 255u, 255u, 255u, 255u, 255u, 255u, 255u, 255u, 255u, 255u, 255u, 255u,
      255u, 255u, 255u, 255u, 255u, 255u, 255u, 255u, 255u, 255u, 255u, 255u, 255u, 255u, 255u, 255u,
      255u, 255u, 255u, 255u, 255u, 255u, 255u, 255u, 255u, 255u, 255u, 255u, 255u, 255u, 255u, 255u,
      255u, 255u, 255u, 255u, 255u, 255u, 255u, 255u, 255u, 255u, 255u, 255u, 255u, 255u, 255u, 255u,
      255u, 255u, 255u, 255u, 255u, 255u, 255u, 255u, 255u, 255u, 255u, 255u, 255u, 255u, 255u, 255u,
    };

    static const uint8_t fromBase64URLForNoSIMD[256] = {
      255u, 255u, 255u, 255u, 255u, 255u, 255u, 255u, 255u, 255u, 255u, 255u, 255u, 255u, 255u, 255u,
      255u, 255u, 255u, 255u, 255u, 255u, 255u, 255u, 255u, 255u, 255u, 255u, 255u, 255u, 255u, 255u,
      255u, 255u, 255u, 255u, 255u, 255u, 255u, 255u, 255u, 255u, 255u, 255u, 255u,  62u, 255u, 255u,
       52u,  53u,  54u,  55u,  56u,  57u,  58u,  59u,  60u,  61u, 255u, 255u, 255u, 255u, 255u, 255u,
      255u,   0u,   1u,   2u,   3u,   4u,   5u,   6u,   7u,   8u,   9u,  10u,  11u,  12u,  13u,  14u,
       15u,  16u,  17u,  18u,  19u,  20u,  21u,  22u,  23u,  24u,  25u, 255u, 255u, 255u, 255u,  63u,
      255u,  26u,  27u,  28u,  29u,  30u,  31u,  32u,  33u,  34u,  35u,  36u,  37u,  38u,  39u,  40u,
       41u,  42u,  43u,  44u,  45u,  46u,  47u,  48u,  49u,  50u,  51u, 255u, 255u, 255u, 255u, 255u,
      255u, 255u, 255u, 255u, 255u, 255u, 255u, 255u, 255u, 255u, 255u, 255u, 255u, 255u, 255u, 255u,
      255u, 255u, 255u, 255u, 255u, 255u, 255u, 255u, 255u, 255u, 255u, 255u, 255u, 255u, 255u, 255u,
      255u, 255u, 255u, 255u, 255u, 255u, 255u, 255u, 255u, 255u, 255u, 255u, 255u, 255u, 255u, 255u,
      255u, 255u, 255u, 255u, 255u, 255u, 255u, 255u, 255u, 255u, 255u, 255u, 255u, 255u, 255u, 255u,
      255u, 255u, 255u, 255u, 255u, 255u, 255u, 255u, 255u, 255u, 255u, 255u, 255u, 255u, 255u, 255u,
      255u, 255u, 255u, 255u, 255u, 255u, 255u, 255u, 255u, 255u, 255u, 255u, 255u, 255u, 255u, 255u,
      255u, 255u, 255u, 255u, 255u, 255u, 255u, 255u, 255u, 255u, 255u, 255u, 255u, 255u, 255u, 255u,
      255u, 255u, 255u, 255u, 255u, 255u, 255u, 255u, 255u, 255u, 255u, 255u, 255u, 255u, 255u, 255u,
    };

    // A legal value of base64 code is in range [0, 127].  We need two lookups
    // with tbl/tbx and combine them to get the decode data. The 1st table vector
    // lookup use tbl, out of range indices are set to 0 in destination. The 2nd
    // table vector lookup use tbx, out of range indices are unchanged in
    // destination. Input [64..126] is mapped to index [65, 127] in second lookup.
    // The value of index 64 is set to 0, so that we know that we already get the
    // decoded data with the 1st lookup.
    static const uint8_t fromBase64ForSIMD[128] = {
      255u, 255u, 255u, 255u, 255u, 255u, 255u, 255u, 255u, 255u, 255u, 255u, 255u, 255u, 255u, 255u,
      255u, 255u, 255u, 255u, 255u, 255u, 255u, 255u, 255u, 255u, 255u, 255u, 255u, 255u, 255u, 255u,
      255u, 255u, 255u, 255u, 255u, 255u, 255u, 255u, 255u, 255u, 255u,  62u, 255u, 255u, 255u,  63u,
       52u,  53u,  54u,  55u,  56u,  57u,  58u,  59u,  60u,  61u, 255u, 255u, 255u, 255u, 255u, 255u,
        0u, 255u,   0u,   1u,   2u,   3u,   4u,   5u,   6u,   7u,   8u,   9u,  10u,  11u,  12u,  13u,
       14u,  15u,  16u,  17u,  18u,  19u,  20u,  21u,  22u,  23u,  24u,  25u, 255u, 255u, 255u, 255u,
      255u, 255u,  26u,  27u,  28u,  29u,  30u,  31u,  32u,  33u,  34u,  35u,  36u,  37u,  38u,  39u,
       40u,  41u,  42u,  43u,  44u,  45u,  46u,  47u,  48u,  49u,  50u,  51u, 255u, 255u, 255u, 255u,
    };

    static const uint8_t fromBase64URLForSIMD[128] = {
      255u, 255u, 255u, 255u, 255u, 255u, 255u, 255u, 255u, 255u, 255u, 255u, 255u, 255u, 255u, 255u,
      255u, 255u, 255u, 255u, 255u, 255u, 255u, 255u, 255u, 255u, 255u, 255u, 255u, 255u, 255u, 255u,
      255u, 255u, 255u, 255u, 255u, 255u, 255u, 255u, 255u, 255u, 255u, 255u, 255u,  62u, 255u, 255u,
       52u,  53u,  54u,  55u,  56u,  57u,  58u,  59u,  60u,  61u, 255u, 255u, 255u, 255u, 255u, 255u,
        0u, 255u,   0u,   1u,   2u,   3u,   4u,   5u,   6u,   7u,   8u,   9u,  10u,  11u,  12u,  13u,
       14u,  15u,  16u,  17u,  18u,  19u,  20u,  21u,  22u,  23u,  24u,  25u, 255u, 255u, 255u, 255u,
       63u, 255u,  26u,  27u,  28u,  29u,  30u,  31u,  32u,  33u,  34u,  35u,  36u,  37u,  38u,  39u,
       40u,  41u,  42u,  43u,  44u,  45u,  46u,  47u,  48u,  49u,  50u,  51u, 255u, 255u, 255u, 255u,
    };

    __ align(CodeEntryAlignment);
    StubGenStubId stub_id = StubGenStubId::base64_decodeBlock_id;
    StubCodeMark mark(this, stub_id);
    address start = __ pc();

    Register src    = c_rarg0;  // source array
    Register soff   = c_rarg1;  // source start offset
    Register send   = c_rarg2;  // source end offset
    Register dst    = c_rarg3;  // dest array
    Register doff   = c_rarg4;  // position for writing to dest array
    Register isURL  = c_rarg5;  // Base64 or URL character set
    Register isMIME = c_rarg6;  // Decoding MIME block - unused in this implementation

    Register length = send;    // reuse send as length of source data to process

    Register simd_codec   = c_rarg6;
    Register nosimd_codec = c_rarg7;

    Label ProcessData, Process64B, Process32B, Process4B, SIMDEnter, SIMDExit, Exit;

    __ enter();

    __ add(src, src, soff);
    __ add(dst, dst, doff);

    __ mov(doff, dst);

    __ sub(length, send, soff);
    __ bfm(length, zr, 0, 1);

    __ lea(nosimd_codec, ExternalAddress((address) fromBase64ForNoSIMD));
    __ cbz(isURL, ProcessData);
    __ lea(nosimd_codec, ExternalAddress((address) fromBase64URLForNoSIMD));

    __ BIND(ProcessData);
    __ mov(rscratch1, length);
    __ cmp(length, (u1)144); // 144 = 80 + 64
    __ br(Assembler::LT, Process4B);

    // In the MIME case, the line length cannot be more than 76
    // bytes (see RFC 2045). This is too short a block for SIMD
    // to be worthwhile, so we use non-SIMD here.
    __ movw(rscratch1, 79);

    __ BIND(Process4B);
    __ ldrw(r14, __ post(src, 4));
    __ ubfxw(r10, r14, 0,  8);
    __ ubfxw(r11, r14, 8,  8);
    __ ubfxw(r12, r14, 16, 8);
    __ ubfxw(r13, r14, 24, 8);
    // get the de-code
    __ ldrb(r10, Address(nosimd_codec, r10, Address::uxtw(0)));
    __ ldrb(r11, Address(nosimd_codec, r11, Address::uxtw(0)));
    __ ldrb(r12, Address(nosimd_codec, r12, Address::uxtw(0)));
    __ ldrb(r13, Address(nosimd_codec, r13, Address::uxtw(0)));
    // error detection, 255u indicates an illegal input
    __ orrw(r14, r10, r11);
    __ orrw(r15, r12, r13);
    __ orrw(r14, r14, r15);
    __ tbnz(r14, 7, Exit);
    // recover the data
    __ lslw(r14, r10, 10);
    __ bfiw(r14, r11, 4, 6);
    __ bfmw(r14, r12, 2, 5);
    __ rev16w(r14, r14);
    __ bfiw(r13, r12, 6, 2);
    __ strh(r14, __ post(dst, 2));
    __ strb(r13, __ post(dst, 1));
    // non-simd loop
    __ subsw(rscratch1, rscratch1, 4);
    __ br(Assembler::GT, Process4B);

    // if exiting from PreProcess80B, rscratch1 == -1;
    // otherwise, rscratch1 == 0.
    __ cbzw(rscratch1, Exit);
    __ sub(length, length, 80);

    __ lea(simd_codec, ExternalAddress((address) fromBase64ForSIMD));
    __ cbz(isURL, SIMDEnter);
    __ lea(simd_codec, ExternalAddress((address) fromBase64URLForSIMD));

    __ BIND(SIMDEnter);
    __ ld1(v0, v1, v2, v3, __ T16B, __ post(simd_codec, 64));
    __ ld1(v4, v5, v6, v7, __ T16B, Address(simd_codec));
    __ mov(rscratch1, 63);
    __ dup(v27, __ T16B, rscratch1);

    __ BIND(Process64B);
    __ cmp(length, (u1)64);
    __ br(Assembler::LT, Process32B);
    generate_base64_decode_simdround(src, dst, v0, v4, 16, Exit);
    __ sub(length, length, 64);
    __ b(Process64B);

    __ BIND(Process32B);
    __ cmp(length, (u1)32);
    __ br(Assembler::LT, SIMDExit);
    generate_base64_decode_simdround(src, dst, v0, v4, 8, Exit);
    __ sub(length, length, 32);
    __ b(Process32B);

    __ BIND(SIMDExit);
    __ cbz(length, Exit);
    __ movw(rscratch1, length);
    __ b(Process4B);

    __ BIND(Exit);
    __ sub(c_rarg0, dst, doff);

    __ leave();
    __ ret(lr);

    return start;
  }

  // Support for spin waits.
  address generate_spin_wait() {
    __ align(CodeEntryAlignment);
    StubGenStubId stub_id = StubGenStubId::spin_wait_id;
    StubCodeMark mark(this, stub_id);
    address start = __ pc();

    __ spin_wait();
    __ ret(lr);

    return start;
  }

  void generate_lookup_secondary_supers_table_stub() {
    StubGenStubId stub_id = StubGenStubId::lookup_secondary_supers_table_id;
    StubCodeMark mark(this, stub_id);

    const Register
      r_super_klass  = r0,
      r_array_base   = r1,
      r_array_length = r2,
      r_array_index  = r3,
      r_sub_klass    = r4,
      r_bitmap       = rscratch2,
      result         = r5;
    const FloatRegister
      vtemp          = v0;

    for (int slot = 0; slot < Klass::SECONDARY_SUPERS_TABLE_SIZE; slot++) {
      StubRoutines::_lookup_secondary_supers_table_stubs[slot] = __ pc();
      Label L_success;
      __ enter();
      __ lookup_secondary_supers_table_const(r_sub_klass, r_super_klass,
                                             r_array_base, r_array_length, r_array_index,
                                             vtemp, result, slot,
                                             /*stub_is_near*/true);
      __ leave();
      __ ret(lr);
    }
  }

  // Slow path implementation for UseSecondarySupersTable.
  address generate_lookup_secondary_supers_table_slow_path_stub() {
    StubGenStubId stub_id = StubGenStubId::lookup_secondary_supers_table_slow_path_id;
    StubCodeMark mark(this, stub_id);

    address start = __ pc();
    const Register
      r_super_klass  = r0,        // argument
      r_array_base   = r1,        // argument
      temp1          = r2,        // temp
      r_array_index  = r3,        // argument
      r_bitmap       = rscratch2, // argument
      result         = r5;        // argument

    __ lookup_secondary_supers_table_slow_path(r_super_klass, r_array_base, r_array_index, r_bitmap, temp1, result);
    __ ret(lr);

    return start;
  }

#if defined (LINUX) && !defined (__ARM_FEATURE_ATOMICS)

  // ARMv8.1 LSE versions of the atomic stubs used by Atomic::PlatformXX.
  //
  // If LSE is in use, generate LSE versions of all the stubs. The
  // non-LSE versions are in atomic_aarch64.S.

  // class AtomicStubMark records the entry point of a stub and the
  // stub pointer which will point to it. The stub pointer is set to
  // the entry point when ~AtomicStubMark() is called, which must be
  // after ICache::invalidate_range. This ensures safe publication of
  // the generated code.
  class AtomicStubMark {
    address _entry_point;
    aarch64_atomic_stub_t *_stub;
    MacroAssembler *_masm;
  public:
    AtomicStubMark(MacroAssembler *masm, aarch64_atomic_stub_t *stub) {
      _masm = masm;
      __ align(32);
      _entry_point = __ pc();
      _stub = stub;
    }
    ~AtomicStubMark() {
      *_stub = (aarch64_atomic_stub_t)_entry_point;
    }
  };

  // NB: For memory_order_conservative we need a trailing membar after
  // LSE atomic operations but not a leading membar.
  //
  // We don't need a leading membar because a clause in the Arm ARM
  // says:
  //
  //   Barrier-ordered-before
  //
  //   Barrier instructions order prior Memory effects before subsequent
  //   Memory effects generated by the same Observer. A read or a write
  //   RW1 is Barrier-ordered-before a read or a write RW 2 from the same
  //   Observer if and only if RW1 appears in program order before RW 2
  //   and [ ... ] at least one of RW 1 and RW 2 is generated by an atomic
  //   instruction with both Acquire and Release semantics.
  //
  // All the atomic instructions {ldaddal, swapal, casal} have Acquire
  // and Release semantics, therefore we don't need a leading
  // barrier. However, there is no corresponding Barrier-ordered-after
  // relationship, therefore we need a trailing membar to prevent a
  // later store or load from being reordered with the store in an
  // atomic instruction.
  //
  // This was checked by using the herd7 consistency model simulator
  // (http://diy.inria.fr/) with this test case:
  //
  // AArch64 LseCas
  // { 0:X1=x; 0:X2=y; 1:X1=x; 1:X2=y; }
  // P0 | P1;
  // LDR W4, [X2] | MOV W3, #0;
  // DMB LD       | MOV W4, #1;
  // LDR W3, [X1] | CASAL W3, W4, [X1];
  //              | DMB ISH;
  //              | STR W4, [X2];
  // exists
  // (0:X3=0 /\ 0:X4=1)
  //
  // If X3 == 0 && X4 == 1, the store to y in P1 has been reordered
  // with the store to x in P1. Without the DMB in P1 this may happen.
  //
  // At the time of writing we don't know of any AArch64 hardware that
  // reorders stores in this way, but the Reference Manual permits it.

  void gen_cas_entry(Assembler::operand_size size,
                     atomic_memory_order order) {
    Register prev = r3, ptr = c_rarg0, compare_val = c_rarg1,
      exchange_val = c_rarg2;
    bool acquire, release;
    switch (order) {
      case memory_order_relaxed:
        acquire = false;
        release = false;
        break;
      case memory_order_release:
        acquire = false;
        release = true;
        break;
      default:
        acquire = true;
        release = true;
        break;
    }
    __ mov(prev, compare_val);
    __ lse_cas(prev, exchange_val, ptr, size, acquire, release, /*not_pair*/true);
    if (order == memory_order_conservative) {
      __ membar(Assembler::StoreStore|Assembler::StoreLoad);
    }
    if (size == Assembler::xword) {
      __ mov(r0, prev);
    } else {
      __ movw(r0, prev);
    }
    __ ret(lr);
  }

  void gen_ldadd_entry(Assembler::operand_size size, atomic_memory_order order) {
    Register prev = r2, addr = c_rarg0, incr = c_rarg1;
    // If not relaxed, then default to conservative.  Relaxed is the only
    // case we use enough to be worth specializing.
    if (order == memory_order_relaxed) {
      __ ldadd(size, incr, prev, addr);
    } else {
      __ ldaddal(size, incr, prev, addr);
      __ membar(Assembler::StoreStore|Assembler::StoreLoad);
    }
    if (size == Assembler::xword) {
      __ mov(r0, prev);
    } else {
      __ movw(r0, prev);
    }
    __ ret(lr);
  }

  void gen_swpal_entry(Assembler::operand_size size) {
    Register prev = r2, addr = c_rarg0, incr = c_rarg1;
    __ swpal(size, incr, prev, addr);
    __ membar(Assembler::StoreStore|Assembler::StoreLoad);
    if (size == Assembler::xword) {
      __ mov(r0, prev);
    } else {
      __ movw(r0, prev);
    }
    __ ret(lr);
  }

  void generate_atomic_entry_points() {
    if (! UseLSE) {
      return;
    }
    __ align(CodeEntryAlignment);
    StubGenStubId stub_id = StubGenStubId::atomic_entry_points_id;
    StubCodeMark mark(this, stub_id);
    address first_entry = __ pc();

    // ADD, memory_order_conservative
    AtomicStubMark mark_fetch_add_4(_masm, &aarch64_atomic_fetch_add_4_impl);
    gen_ldadd_entry(Assembler::word, memory_order_conservative);
    AtomicStubMark mark_fetch_add_8(_masm, &aarch64_atomic_fetch_add_8_impl);
    gen_ldadd_entry(Assembler::xword, memory_order_conservative);

    // ADD, memory_order_relaxed
    AtomicStubMark mark_fetch_add_4_relaxed
      (_masm, &aarch64_atomic_fetch_add_4_relaxed_impl);
    gen_ldadd_entry(MacroAssembler::word, memory_order_relaxed);
    AtomicStubMark mark_fetch_add_8_relaxed
      (_masm, &aarch64_atomic_fetch_add_8_relaxed_impl);
    gen_ldadd_entry(MacroAssembler::xword, memory_order_relaxed);

    // XCHG, memory_order_conservative
    AtomicStubMark mark_xchg_4(_masm, &aarch64_atomic_xchg_4_impl);
    gen_swpal_entry(Assembler::word);
    AtomicStubMark mark_xchg_8_impl(_masm, &aarch64_atomic_xchg_8_impl);
    gen_swpal_entry(Assembler::xword);

    // CAS, memory_order_conservative
    AtomicStubMark mark_cmpxchg_1(_masm, &aarch64_atomic_cmpxchg_1_impl);
    gen_cas_entry(MacroAssembler::byte, memory_order_conservative);
    AtomicStubMark mark_cmpxchg_4(_masm, &aarch64_atomic_cmpxchg_4_impl);
    gen_cas_entry(MacroAssembler::word, memory_order_conservative);
    AtomicStubMark mark_cmpxchg_8(_masm, &aarch64_atomic_cmpxchg_8_impl);
    gen_cas_entry(MacroAssembler::xword, memory_order_conservative);

    // CAS, memory_order_relaxed
    AtomicStubMark mark_cmpxchg_1_relaxed
      (_masm, &aarch64_atomic_cmpxchg_1_relaxed_impl);
    gen_cas_entry(MacroAssembler::byte, memory_order_relaxed);
    AtomicStubMark mark_cmpxchg_4_relaxed
      (_masm, &aarch64_atomic_cmpxchg_4_relaxed_impl);
    gen_cas_entry(MacroAssembler::word, memory_order_relaxed);
    AtomicStubMark mark_cmpxchg_8_relaxed
      (_masm, &aarch64_atomic_cmpxchg_8_relaxed_impl);
    gen_cas_entry(MacroAssembler::xword, memory_order_relaxed);

    AtomicStubMark mark_cmpxchg_4_release
      (_masm, &aarch64_atomic_cmpxchg_4_release_impl);
    gen_cas_entry(MacroAssembler::word, memory_order_release);
    AtomicStubMark mark_cmpxchg_8_release
      (_masm, &aarch64_atomic_cmpxchg_8_release_impl);
    gen_cas_entry(MacroAssembler::xword, memory_order_release);

    AtomicStubMark mark_cmpxchg_4_seq_cst
      (_masm, &aarch64_atomic_cmpxchg_4_seq_cst_impl);
    gen_cas_entry(MacroAssembler::word, memory_order_seq_cst);
    AtomicStubMark mark_cmpxchg_8_seq_cst
      (_masm, &aarch64_atomic_cmpxchg_8_seq_cst_impl);
    gen_cas_entry(MacroAssembler::xword, memory_order_seq_cst);

    ICache::invalidate_range(first_entry, __ pc() - first_entry);
  }
#endif // LINUX

  address generate_cont_thaw(Continuation::thaw_kind kind) {
    bool return_barrier = Continuation::is_thaw_return_barrier(kind);
    bool return_barrier_exception = Continuation::is_thaw_return_barrier_exception(kind);

    address start = __ pc();

    if (return_barrier) {
      __ ldr(rscratch1, Address(rthread, JavaThread::cont_entry_offset()));
      __ mov(sp, rscratch1);
    }
    assert_asm(_masm, (__ ldr(rscratch1, Address(rthread, JavaThread::cont_entry_offset())), __ cmp(sp, rscratch1)), Assembler::EQ, "incorrect sp");

    if (return_barrier) {
      // preserve possible return value from a method returning to the return barrier
      __ fmovd(rscratch1, v0);
      __ stp(rscratch1, r0, Address(__ pre(sp, -2 * wordSize)));
    }

    __ movw(c_rarg1, (return_barrier ? 1 : 0));
    __ call_VM_leaf(CAST_FROM_FN_PTR(address, Continuation::prepare_thaw), rthread, c_rarg1);
    __ mov(rscratch2, r0); // r0 contains the size of the frames to thaw, 0 if overflow or no more frames

    if (return_barrier) {
      // restore return value (no safepoint in the call to thaw, so even an oop return value should be OK)
      __ ldp(rscratch1, r0, Address(__ post(sp, 2 * wordSize)));
      __ fmovd(v0, rscratch1);
    }
    assert_asm(_masm, (__ ldr(rscratch1, Address(rthread, JavaThread::cont_entry_offset())), __ cmp(sp, rscratch1)), Assembler::EQ, "incorrect sp");


    Label thaw_success;
    // rscratch2 contains the size of the frames to thaw, 0 if overflow or no more frames
    __ cbnz(rscratch2, thaw_success);
    __ lea(rscratch1, RuntimeAddress(SharedRuntime::throw_StackOverflowError_entry()));
    __ br(rscratch1);
    __ bind(thaw_success);

    // make room for the thawed frames
    __ sub(rscratch1, sp, rscratch2);
    __ andr(rscratch1, rscratch1, -16); // align
    __ mov(sp, rscratch1);

    if (return_barrier) {
      // save original return value -- again
      __ fmovd(rscratch1, v0);
      __ stp(rscratch1, r0, Address(__ pre(sp, -2 * wordSize)));
    }

    // If we want, we can templatize thaw by kind, and have three different entries
    __ movw(c_rarg1, (uint32_t)kind);

    __ call_VM_leaf(Continuation::thaw_entry(), rthread, c_rarg1);
    __ mov(rscratch2, r0); // r0 is the sp of the yielding frame

    if (return_barrier) {
      // restore return value (no safepoint in the call to thaw, so even an oop return value should be OK)
      __ ldp(rscratch1, r0, Address(__ post(sp, 2 * wordSize)));
      __ fmovd(v0, rscratch1);
    } else {
      __ mov(r0, zr); // return 0 (success) from doYield
    }

    // we're now on the yield frame (which is in an address above us b/c rsp has been pushed down)
    __ sub(sp, rscratch2, 2*wordSize); // now pointing to rfp spill
    __ mov(rfp, sp);

    if (return_barrier_exception) {
      __ ldr(c_rarg1, Address(rfp, wordSize)); // return address
      __ authenticate_return_address(c_rarg1);
      __ verify_oop(r0);
      // save return value containing the exception oop in callee-saved R19
      __ mov(r19, r0);

      __ call_VM_leaf(CAST_FROM_FN_PTR(address, SharedRuntime::exception_handler_for_return_address), rthread, c_rarg1);

      // Reinitialize the ptrue predicate register, in case the external runtime call clobbers ptrue reg, as we may return to SVE compiled code.
      // __ reinitialize_ptrue();

      // see OptoRuntime::generate_exception_blob: r0 -- exception oop, r3 -- exception pc

      __ mov(r1, r0); // the exception handler
      __ mov(r0, r19); // restore return value containing the exception oop
      __ verify_oop(r0);

      __ leave();
      __ mov(r3, lr);
      __ br(r1); // the exception handler
    } else {
      // We're "returning" into the topmost thawed frame; see Thaw::push_return_frame
      __ leave();
      __ ret(lr);
    }

    return start;
  }

  address generate_cont_thaw() {
    if (!Continuations::enabled()) return nullptr;

    StubGenStubId stub_id = StubGenStubId::cont_thaw_id;
    StubCodeMark mark(this, stub_id);
    address start = __ pc();
    generate_cont_thaw(Continuation::thaw_top);
    return start;
  }

  address generate_cont_returnBarrier() {
    if (!Continuations::enabled()) return nullptr;

    // TODO: will probably need multiple return barriers depending on return type
    StubGenStubId stub_id = StubGenStubId::cont_returnBarrier_id;
    StubCodeMark mark(this, stub_id);
    address start = __ pc();

    generate_cont_thaw(Continuation::thaw_return_barrier);

    return start;
  }

  address generate_cont_returnBarrier_exception() {
    if (!Continuations::enabled()) return nullptr;

    StubGenStubId stub_id = StubGenStubId::cont_returnBarrierExc_id;
    StubCodeMark mark(this, stub_id);
    address start = __ pc();

    generate_cont_thaw(Continuation::thaw_return_barrier_exception);

    return start;
  }

  address generate_cont_preempt_stub() {
    if (!Continuations::enabled()) return nullptr;
    StubGenStubId stub_id = StubGenStubId::cont_preempt_id;
    StubCodeMark mark(this, stub_id);
    address start = __ pc();

    __ reset_last_Java_frame(true);

    // Set sp to enterSpecial frame, i.e. remove all frames copied into the heap.
    __ ldr(rscratch2, Address(rthread, JavaThread::cont_entry_offset()));
    __ mov(sp, rscratch2);

    Label preemption_cancelled;
    __ ldrb(rscratch1, Address(rthread, JavaThread::preemption_cancelled_offset()));
    __ cbnz(rscratch1, preemption_cancelled);

    // Remove enterSpecial frame from the stack and return to Continuation.run() to unmount.
    SharedRuntime::continuation_enter_cleanup(_masm);
    __ leave();
    __ ret(lr);

    // We acquired the monitor after freezing the frames so call thaw to continue execution.
    __ bind(preemption_cancelled);
    __ strb(zr, Address(rthread, JavaThread::preemption_cancelled_offset()));
    __ lea(rfp, Address(sp, checked_cast<int32_t>(ContinuationEntry::size())));
    __ lea(rscratch1, ExternalAddress(ContinuationEntry::thaw_call_pc_address()));
    __ ldr(rscratch1, Address(rscratch1));
    __ br(rscratch1);

    return start;
  }

  // In sun.security.util.math.intpoly.IntegerPolynomial1305, integers
  // are represented as long[5], with BITS_PER_LIMB = 26.
  // Pack five 26-bit limbs into three 64-bit registers.
  void pack_26(Register dest0, Register dest1, Register dest2, Register src) {
    __ ldp(dest0, rscratch1, Address(src, 0));     // 26 bits
    __ add(dest0, dest0, rscratch1, Assembler::LSL, 26);  // 26 bits
    __ ldp(rscratch1, rscratch2, Address(src, 2 * sizeof (jlong)));
    __ add(dest0, dest0, rscratch1, Assembler::LSL, 52);  // 12 bits

    __ add(dest1, zr, rscratch1, Assembler::LSR, 12);     // 14 bits
    __ add(dest1, dest1, rscratch2, Assembler::LSL, 14);  // 26 bits
    __ ldr(rscratch1, Address(src, 4 * sizeof (jlong)));
    __ add(dest1, dest1, rscratch1, Assembler::LSL, 40);  // 24 bits

    if (dest2->is_valid()) {
      __ add(dest2, zr, rscratch1, Assembler::LSR, 24);     // 2 bits
    } else {
#ifdef ASSERT
      Label OK;
      __ cmp(zr, rscratch1, Assembler::LSR, 24);     // 2 bits
      __ br(__ EQ, OK);
      __ stop("high bits of Poly1305 integer should be zero");
      __ should_not_reach_here();
      __ bind(OK);
#endif
    }
  }

  // As above, but return only a 128-bit integer, packed into two
  // 64-bit registers.
  void pack_26(Register dest0, Register dest1, Register src) {
    pack_26(dest0, dest1, noreg, src);
  }

  // Multiply and multiply-accumulate unsigned 64-bit registers.
  void wide_mul(Register prod_lo, Register prod_hi, Register n, Register m) {
    __ mul(prod_lo, n, m);
    __ umulh(prod_hi, n, m);
  }
  void wide_madd(Register sum_lo, Register sum_hi, Register n, Register m) {
    wide_mul(rscratch1, rscratch2, n, m);
    __ adds(sum_lo, sum_lo, rscratch1);
    __ adc(sum_hi, sum_hi, rscratch2);
  }

  // Poly1305, RFC 7539

  // See https://loup-vaillant.fr/tutorials/poly1305-design for a
  // description of the tricks used to simplify and accelerate this
  // computation.

  address generate_poly1305_processBlocks() {
    __ align(CodeEntryAlignment);
    StubGenStubId stub_id = StubGenStubId::poly1305_processBlocks_id;
    StubCodeMark mark(this, stub_id);
    address start = __ pc();
    Label here;
    __ enter();
    RegSet callee_saved = RegSet::range(r19, r28);
    __ push(callee_saved, sp);

    RegSetIterator<Register> regs = (RegSet::range(c_rarg0, r28) - r18_tls - rscratch1 - rscratch2).begin();

    // Arguments
    const Register input_start = *regs, length = *++regs, acc_start = *++regs, r_start = *++regs;

    // R_n is the 128-bit randomly-generated key, packed into two
    // registers.  The caller passes this key to us as long[5], with
    // BITS_PER_LIMB = 26.
    const Register R_0 = *++regs, R_1 = *++regs;
    pack_26(R_0, R_1, r_start);

    // RR_n is (R_n >> 2) * 5
    const Register RR_0 = *++regs, RR_1 = *++regs;
    __ lsr(RR_0, R_0, 2);
    __ add(RR_0, RR_0, RR_0, Assembler::LSL, 2);
    __ lsr(RR_1, R_1, 2);
    __ add(RR_1, RR_1, RR_1, Assembler::LSL, 2);

    // U_n is the current checksum
    const Register U_0 = *++regs, U_1 = *++regs, U_2 = *++regs;
    pack_26(U_0, U_1, U_2, acc_start);

    static constexpr int BLOCK_LENGTH = 16;
    Label DONE, LOOP;

    __ cmp(length, checked_cast<u1>(BLOCK_LENGTH));
    __ br(Assembler::LT, DONE); {
      __ bind(LOOP);

      // S_n is to be the sum of U_n and the next block of data
      const Register S_0 = *++regs, S_1 = *++regs, S_2 = *++regs;
      __ ldp(S_0, S_1, __ post(input_start, 2 * wordSize));
      __ adds(S_0, U_0, S_0);
      __ adcs(S_1, U_1, S_1);
      __ adc(S_2, U_2, zr);
      __ add(S_2, S_2, 1);

      const Register U_0HI = *++regs, U_1HI = *++regs;

      // NB: this logic depends on some of the special properties of
      // Poly1305 keys. In particular, because we know that the top
      // four bits of R_0 and R_1 are zero, we can add together
      // partial products without any risk of needing to propagate a
      // carry out.
      wide_mul(U_0, U_0HI, S_0, R_0);  wide_madd(U_0, U_0HI, S_1, RR_1); wide_madd(U_0, U_0HI, S_2, RR_0);
      wide_mul(U_1, U_1HI, S_0, R_1);  wide_madd(U_1, U_1HI, S_1, R_0);  wide_madd(U_1, U_1HI, S_2, RR_1);
      __ andr(U_2, R_0, 3);
      __ mul(U_2, S_2, U_2);

      // Recycle registers S_0, S_1, S_2
      regs = (regs.remaining() + S_0 + S_1 + S_2).begin();

      // Partial reduction mod 2**130 - 5
      __ adds(U_1, U_0HI, U_1);
      __ adc(U_2, U_1HI, U_2);
      // Sum now in U_2:U_1:U_0.
      // Dead: U_0HI, U_1HI.
      regs = (regs.remaining() + U_0HI + U_1HI).begin();

      // U_2:U_1:U_0 += (U_2 >> 2) * 5 in two steps

      // First, U_2:U_1:U_0 += (U_2 >> 2)
      __ lsr(rscratch1, U_2, 2);
      __ andr(U_2, U_2, (u8)3);
      __ adds(U_0, U_0, rscratch1);
      __ adcs(U_1, U_1, zr);
      __ adc(U_2, U_2, zr);
      // Second, U_2:U_1:U_0 += (U_2 >> 2) << 2
      __ adds(U_0, U_0, rscratch1, Assembler::LSL, 2);
      __ adcs(U_1, U_1, zr);
      __ adc(U_2, U_2, zr);

      __ sub(length, length, checked_cast<u1>(BLOCK_LENGTH));
      __ cmp(length, checked_cast<u1>(BLOCK_LENGTH));
      __ br(~ Assembler::LT, LOOP);
    }

    // Further reduce modulo 2^130 - 5
    __ lsr(rscratch1, U_2, 2);
    __ add(rscratch1, rscratch1, rscratch1, Assembler::LSL, 2); // rscratch1 = U_2 * 5
    __ adds(U_0, U_0, rscratch1); // U_0 += U_2 * 5
    __ adcs(U_1, U_1, zr);
    __ andr(U_2, U_2, (u1)3);
    __ adc(U_2, U_2, zr);

    // Unpack the sum into five 26-bit limbs and write to memory.
    __ ubfiz(rscratch1, U_0, 0, 26);
    __ ubfx(rscratch2, U_0, 26, 26);
    __ stp(rscratch1, rscratch2, Address(acc_start));
    __ ubfx(rscratch1, U_0, 52, 12);
    __ bfi(rscratch1, U_1, 12, 14);
    __ ubfx(rscratch2, U_1, 14, 26);
    __ stp(rscratch1, rscratch2, Address(acc_start, 2 * sizeof (jlong)));
    __ ubfx(rscratch1, U_1, 40, 24);
    __ bfi(rscratch1, U_2, 24, 3);
    __ str(rscratch1, Address(acc_start, 4 * sizeof (jlong)));

    __ bind(DONE);
    __ pop(callee_saved, sp);
    __ leave();
    __ ret(lr);

    return start;
  }

  // exception handler for upcall stubs
  address generate_upcall_stub_exception_handler() {
    StubGenStubId stub_id = StubGenStubId::upcall_stub_exception_handler_id;
    StubCodeMark mark(this, stub_id);
    address start = __ pc();

    // Native caller has no idea how to handle exceptions,
    // so we just crash here. Up to callee to catch exceptions.
    __ verify_oop(r0);
    __ movptr(rscratch1, CAST_FROM_FN_PTR(uint64_t, UpcallLinker::handle_uncaught_exception));
    __ blr(rscratch1);
    __ should_not_reach_here();

    return start;
  }

  // load Method* target of MethodHandle
  // j_rarg0 = jobject receiver
  // rmethod = result
  address generate_upcall_stub_load_target() {
    StubGenStubId stub_id = StubGenStubId::upcall_stub_load_target_id;
    StubCodeMark mark(this, stub_id);
    address start = __ pc();

    __ resolve_global_jobject(j_rarg0, rscratch1, rscratch2);
      // Load target method from receiver
    __ load_heap_oop(rmethod, Address(j_rarg0, java_lang_invoke_MethodHandle::form_offset()), rscratch1, rscratch2);
    __ load_heap_oop(rmethod, Address(rmethod, java_lang_invoke_LambdaForm::vmentry_offset()), rscratch1, rscratch2);
    __ load_heap_oop(rmethod, Address(rmethod, java_lang_invoke_MemberName::method_offset()), rscratch1, rscratch2);
    __ access_load_at(T_ADDRESS, IN_HEAP, rmethod,
                      Address(rmethod, java_lang_invoke_ResolvedMethodName::vmtarget_offset()),
                      noreg, noreg);
    __ str(rmethod, Address(rthread, JavaThread::callee_target_offset())); // just in case callee is deoptimized

    __ ret(lr);

    return start;
  }

#undef __
#define __ masm->

  class MontgomeryMultiplyGenerator : public MacroAssembler {

    Register Pa_base, Pb_base, Pn_base, Pm_base, inv, Rlen, Ra, Rb, Rm, Rn,
      Pa, Pb, Pn, Pm, Rhi_ab, Rlo_ab, Rhi_mn, Rlo_mn, t0, t1, t2, Ri, Rj;

    RegSet _toSave;
    bool _squaring;

  public:
    MontgomeryMultiplyGenerator (Assembler *as, bool squaring)
      : MacroAssembler(as->code()), _squaring(squaring) {

      // Register allocation

      RegSetIterator<Register> regs = (RegSet::range(r0, r26) - r18_tls).begin();
      Pa_base = *regs;       // Argument registers
      if (squaring)
        Pb_base = Pa_base;
      else
        Pb_base = *++regs;
      Pn_base = *++regs;
      Rlen= *++regs;
      inv = *++regs;
      Pm_base = *++regs;

                          // Working registers:
      Ra =  *++regs;        // The current digit of a, b, n, and m.
      Rb =  *++regs;
      Rm =  *++regs;
      Rn =  *++regs;

      Pa =  *++regs;        // Pointers to the current/next digit of a, b, n, and m.
      Pb =  *++regs;
      Pm =  *++regs;
      Pn =  *++regs;

      t0 =  *++regs;        // Three registers which form a
      t1 =  *++regs;        // triple-precision accumuator.
      t2 =  *++regs;

      Ri =  *++regs;        // Inner and outer loop indexes.
      Rj =  *++regs;

      Rhi_ab = *++regs;     // Product registers: low and high parts
      Rlo_ab = *++regs;     // of a*b and m*n.
      Rhi_mn = *++regs;
      Rlo_mn = *++regs;

      // r19 and up are callee-saved.
      _toSave = RegSet::range(r19, *regs) + Pm_base;
    }

  private:
    void save_regs() {
      push(_toSave, sp);
    }

    void restore_regs() {
      pop(_toSave, sp);
    }

    template <typename T>
    void unroll_2(Register count, T block) {
      Label loop, end, odd;
      tbnz(count, 0, odd);
      cbz(count, end);
      align(16);
      bind(loop);
      (this->*block)();
      bind(odd);
      (this->*block)();
      subs(count, count, 2);
      br(Assembler::GT, loop);
      bind(end);
    }

    template <typename T>
    void unroll_2(Register count, T block, Register d, Register s, Register tmp) {
      Label loop, end, odd;
      tbnz(count, 0, odd);
      cbz(count, end);
      align(16);
      bind(loop);
      (this->*block)(d, s, tmp);
      bind(odd);
      (this->*block)(d, s, tmp);
      subs(count, count, 2);
      br(Assembler::GT, loop);
      bind(end);
    }

    void pre1(RegisterOrConstant i) {
      block_comment("pre1");
      // Pa = Pa_base;
      // Pb = Pb_base + i;
      // Pm = Pm_base;
      // Pn = Pn_base + i;
      // Ra = *Pa;
      // Rb = *Pb;
      // Rm = *Pm;
      // Rn = *Pn;
      ldr(Ra, Address(Pa_base));
      ldr(Rb, Address(Pb_base, i, Address::uxtw(LogBytesPerWord)));
      ldr(Rm, Address(Pm_base));
      ldr(Rn, Address(Pn_base, i, Address::uxtw(LogBytesPerWord)));
      lea(Pa, Address(Pa_base));
      lea(Pb, Address(Pb_base, i, Address::uxtw(LogBytesPerWord)));
      lea(Pm, Address(Pm_base));
      lea(Pn, Address(Pn_base, i, Address::uxtw(LogBytesPerWord)));

      // Zero the m*n result.
      mov(Rhi_mn, zr);
      mov(Rlo_mn, zr);
    }

    // The core multiply-accumulate step of a Montgomery
    // multiplication.  The idea is to schedule operations as a
    // pipeline so that instructions with long latencies (loads and
    // multiplies) have time to complete before their results are
    // used.  This most benefits in-order implementations of the
    // architecture but out-of-order ones also benefit.
    void step() {
      block_comment("step");
      // MACC(Ra, Rb, t0, t1, t2);
      // Ra = *++Pa;
      // Rb = *--Pb;
      umulh(Rhi_ab, Ra, Rb);
      mul(Rlo_ab, Ra, Rb);
      ldr(Ra, pre(Pa, wordSize));
      ldr(Rb, pre(Pb, -wordSize));
      acc(Rhi_mn, Rlo_mn, t0, t1, t2); // The pending m*n from the
                                       // previous iteration.
      // MACC(Rm, Rn, t0, t1, t2);
      // Rm = *++Pm;
      // Rn = *--Pn;
      umulh(Rhi_mn, Rm, Rn);
      mul(Rlo_mn, Rm, Rn);
      ldr(Rm, pre(Pm, wordSize));
      ldr(Rn, pre(Pn, -wordSize));
      acc(Rhi_ab, Rlo_ab, t0, t1, t2);
    }

    void post1() {
      block_comment("post1");

      // MACC(Ra, Rb, t0, t1, t2);
      // Ra = *++Pa;
      // Rb = *--Pb;
      umulh(Rhi_ab, Ra, Rb);
      mul(Rlo_ab, Ra, Rb);
      acc(Rhi_mn, Rlo_mn, t0, t1, t2);  // The pending m*n
      acc(Rhi_ab, Rlo_ab, t0, t1, t2);

      // *Pm = Rm = t0 * inv;
      mul(Rm, t0, inv);
      str(Rm, Address(Pm));

      // MACC(Rm, Rn, t0, t1, t2);
      // t0 = t1; t1 = t2; t2 = 0;
      umulh(Rhi_mn, Rm, Rn);

#ifndef PRODUCT
      // assert(m[i] * n[0] + t0 == 0, "broken Montgomery multiply");
      {
        mul(Rlo_mn, Rm, Rn);
        add(Rlo_mn, t0, Rlo_mn);
        Label ok;
        cbz(Rlo_mn, ok); {
          stop("broken Montgomery multiply");
        } bind(ok);
      }
#endif
      // We have very carefully set things up so that
      // m[i]*n[0] + t0 == 0 (mod b), so we don't have to calculate
      // the lower half of Rm * Rn because we know the result already:
      // it must be -t0.  t0 + (-t0) must generate a carry iff
      // t0 != 0.  So, rather than do a mul and an adds we just set
      // the carry flag iff t0 is nonzero.
      //
      // mul(Rlo_mn, Rm, Rn);
      // adds(zr, t0, Rlo_mn);
      subs(zr, t0, 1); // Set carry iff t0 is nonzero
      adcs(t0, t1, Rhi_mn);
      adc(t1, t2, zr);
      mov(t2, zr);
    }

    void pre2(RegisterOrConstant i, RegisterOrConstant len) {
      block_comment("pre2");
      // Pa = Pa_base + i-len;
      // Pb = Pb_base + len;
      // Pm = Pm_base + i-len;
      // Pn = Pn_base + len;

      if (i.is_register()) {
        sub(Rj, i.as_register(), len);
      } else {
        mov(Rj, i.as_constant());
        sub(Rj, Rj, len);
      }
      // Rj == i-len

      lea(Pa, Address(Pa_base, Rj, Address::uxtw(LogBytesPerWord)));
      lea(Pb, Address(Pb_base, len, Address::uxtw(LogBytesPerWord)));
      lea(Pm, Address(Pm_base, Rj, Address::uxtw(LogBytesPerWord)));
      lea(Pn, Address(Pn_base, len, Address::uxtw(LogBytesPerWord)));

      // Ra = *++Pa;
      // Rb = *--Pb;
      // Rm = *++Pm;
      // Rn = *--Pn;
      ldr(Ra, pre(Pa, wordSize));
      ldr(Rb, pre(Pb, -wordSize));
      ldr(Rm, pre(Pm, wordSize));
      ldr(Rn, pre(Pn, -wordSize));

      mov(Rhi_mn, zr);
      mov(Rlo_mn, zr);
    }

    void post2(RegisterOrConstant i, RegisterOrConstant len) {
      block_comment("post2");
      if (i.is_constant()) {
        mov(Rj, i.as_constant()-len.as_constant());
      } else {
        sub(Rj, i.as_register(), len);
      }

      adds(t0, t0, Rlo_mn); // The pending m*n, low part

      // As soon as we know the least significant digit of our result,
      // store it.
      // Pm_base[i-len] = t0;
      str(t0, Address(Pm_base, Rj, Address::uxtw(LogBytesPerWord)));

      // t0 = t1; t1 = t2; t2 = 0;
      adcs(t0, t1, Rhi_mn); // The pending m*n, high part
      adc(t1, t2, zr);
      mov(t2, zr);
    }

    // A carry in t0 after Montgomery multiplication means that we
    // should subtract multiples of n from our result in m.  We'll
    // keep doing that until there is no carry.
    void normalize(RegisterOrConstant len) {
      block_comment("normalize");
      // while (t0)
      //   t0 = sub(Pm_base, Pn_base, t0, len);
      Label loop, post, again;
      Register cnt = t1, i = t2; // Re-use registers; we're done with them now
      cbz(t0, post); {
        bind(again); {
          mov(i, zr);
          mov(cnt, len);
          ldr(Rm, Address(Pm_base, i, Address::uxtw(LogBytesPerWord)));
          ldr(Rn, Address(Pn_base, i, Address::uxtw(LogBytesPerWord)));
          subs(zr, zr, zr); // set carry flag, i.e. no borrow
          align(16);
          bind(loop); {
            sbcs(Rm, Rm, Rn);
            str(Rm, Address(Pm_base, i, Address::uxtw(LogBytesPerWord)));
            add(i, i, 1);
            ldr(Rm, Address(Pm_base, i, Address::uxtw(LogBytesPerWord)));
            ldr(Rn, Address(Pn_base, i, Address::uxtw(LogBytesPerWord)));
            sub(cnt, cnt, 1);
          } cbnz(cnt, loop);
          sbc(t0, t0, zr);
        } cbnz(t0, again);
      } bind(post);
    }

    // Move memory at s to d, reversing words.
    //    Increments d to end of copied memory
    //    Destroys tmp1, tmp2
    //    Preserves len
    //    Leaves s pointing to the address which was in d at start
    void reverse(Register d, Register s, Register len, Register tmp1, Register tmp2) {
      assert(tmp1->encoding() < r19->encoding(), "register corruption");
      assert(tmp2->encoding() < r19->encoding(), "register corruption");

      lea(s, Address(s, len, Address::uxtw(LogBytesPerWord)));
      mov(tmp1, len);
      unroll_2(tmp1, &MontgomeryMultiplyGenerator::reverse1, d, s, tmp2);
      sub(s, d, len, ext::uxtw, LogBytesPerWord);
    }
    // where
    void reverse1(Register d, Register s, Register tmp) {
      ldr(tmp, pre(s, -wordSize));
      ror(tmp, tmp, 32);
      str(tmp, post(d, wordSize));
    }

    void step_squaring() {
      // An extra ACC
      step();
      acc(Rhi_ab, Rlo_ab, t0, t1, t2);
    }

    void last_squaring(RegisterOrConstant i) {
      Label dont;
      // if ((i & 1) == 0) {
      tbnz(i.as_register(), 0, dont); {
        // MACC(Ra, Rb, t0, t1, t2);
        // Ra = *++Pa;
        // Rb = *--Pb;
        umulh(Rhi_ab, Ra, Rb);
        mul(Rlo_ab, Ra, Rb);
        acc(Rhi_ab, Rlo_ab, t0, t1, t2);
      } bind(dont);
    }

    void extra_step_squaring() {
      acc(Rhi_mn, Rlo_mn, t0, t1, t2);  // The pending m*n

      // MACC(Rm, Rn, t0, t1, t2);
      // Rm = *++Pm;
      // Rn = *--Pn;
      umulh(Rhi_mn, Rm, Rn);
      mul(Rlo_mn, Rm, Rn);
      ldr(Rm, pre(Pm, wordSize));
      ldr(Rn, pre(Pn, -wordSize));
    }

    void post1_squaring() {
      acc(Rhi_mn, Rlo_mn, t0, t1, t2);  // The pending m*n

      // *Pm = Rm = t0 * inv;
      mul(Rm, t0, inv);
      str(Rm, Address(Pm));

      // MACC(Rm, Rn, t0, t1, t2);
      // t0 = t1; t1 = t2; t2 = 0;
      umulh(Rhi_mn, Rm, Rn);

#ifndef PRODUCT
      // assert(m[i] * n[0] + t0 == 0, "broken Montgomery multiply");
      {
        mul(Rlo_mn, Rm, Rn);
        add(Rlo_mn, t0, Rlo_mn);
        Label ok;
        cbz(Rlo_mn, ok); {
          stop("broken Montgomery multiply");
        } bind(ok);
      }
#endif
      // We have very carefully set things up so that
      // m[i]*n[0] + t0 == 0 (mod b), so we don't have to calculate
      // the lower half of Rm * Rn because we know the result already:
      // it must be -t0.  t0 + (-t0) must generate a carry iff
      // t0 != 0.  So, rather than do a mul and an adds we just set
      // the carry flag iff t0 is nonzero.
      //
      // mul(Rlo_mn, Rm, Rn);
      // adds(zr, t0, Rlo_mn);
      subs(zr, t0, 1); // Set carry iff t0 is nonzero
      adcs(t0, t1, Rhi_mn);
      adc(t1, t2, zr);
      mov(t2, zr);
    }

    void acc(Register Rhi, Register Rlo,
             Register t0, Register t1, Register t2) {
      adds(t0, t0, Rlo);
      adcs(t1, t1, Rhi);
      adc(t2, t2, zr);
    }

  public:
    /**
     * Fast Montgomery multiplication.  The derivation of the
     * algorithm is in A Cryptographic Library for the Motorola
     * DSP56000, Dusse and Kaliski, Proc. EUROCRYPT 90, pp. 230-237.
     *
     * Arguments:
     *
     * Inputs for multiplication:
     *   c_rarg0   - int array elements a
     *   c_rarg1   - int array elements b
     *   c_rarg2   - int array elements n (the modulus)
     *   c_rarg3   - int length
     *   c_rarg4   - int inv
     *   c_rarg5   - int array elements m (the result)
     *
     * Inputs for squaring:
     *   c_rarg0   - int array elements a
     *   c_rarg1   - int array elements n (the modulus)
     *   c_rarg2   - int length
     *   c_rarg3   - int inv
     *   c_rarg4   - int array elements m (the result)
     *
     */
    address generate_multiply() {
      Label argh, nothing;
      bind(argh);
      stop("MontgomeryMultiply total_allocation must be <= 8192");

      align(CodeEntryAlignment);
      address entry = pc();

      cbzw(Rlen, nothing);

      enter();

      // Make room.
      cmpw(Rlen, 512);
      br(Assembler::HI, argh);
      sub(Ra, sp, Rlen, ext::uxtw, exact_log2(4 * sizeof (jint)));
      andr(sp, Ra, -2 * wordSize);

      lsrw(Rlen, Rlen, 1);  // length in longwords = len/2

      {
        // Copy input args, reversing as we go.  We use Ra as a
        // temporary variable.
        reverse(Ra, Pa_base, Rlen, t0, t1);
        if (!_squaring)
          reverse(Ra, Pb_base, Rlen, t0, t1);
        reverse(Ra, Pn_base, Rlen, t0, t1);
      }

      // Push all call-saved registers and also Pm_base which we'll need
      // at the end.
      save_regs();

#ifndef PRODUCT
      // assert(inv * n[0] == -1UL, "broken inverse in Montgomery multiply");
      {
        ldr(Rn, Address(Pn_base, 0));
        mul(Rlo_mn, Rn, inv);
        subs(zr, Rlo_mn, -1);
        Label ok;
        br(EQ, ok); {
          stop("broken inverse in Montgomery multiply");
        } bind(ok);
      }
#endif

      mov(Pm_base, Ra);

      mov(t0, zr);
      mov(t1, zr);
      mov(t2, zr);

      block_comment("for (int i = 0; i < len; i++) {");
      mov(Ri, zr); {
        Label loop, end;
        cmpw(Ri, Rlen);
        br(Assembler::GE, end);

        bind(loop);
        pre1(Ri);

        block_comment("  for (j = i; j; j--) {"); {
          movw(Rj, Ri);
          unroll_2(Rj, &MontgomeryMultiplyGenerator::step);
        } block_comment("  } // j");

        post1();
        addw(Ri, Ri, 1);
        cmpw(Ri, Rlen);
        br(Assembler::LT, loop);
        bind(end);
        block_comment("} // i");
      }

      block_comment("for (int i = len; i < 2*len; i++) {");
      mov(Ri, Rlen); {
        Label loop, end;
        cmpw(Ri, Rlen, Assembler::LSL, 1);
        br(Assembler::GE, end);

        bind(loop);
        pre2(Ri, Rlen);

        block_comment("  for (j = len*2-i-1; j; j--) {"); {
          lslw(Rj, Rlen, 1);
          subw(Rj, Rj, Ri);
          subw(Rj, Rj, 1);
          unroll_2(Rj, &MontgomeryMultiplyGenerator::step);
        } block_comment("  } // j");

        post2(Ri, Rlen);
        addw(Ri, Ri, 1);
        cmpw(Ri, Rlen, Assembler::LSL, 1);
        br(Assembler::LT, loop);
        bind(end);
      }
      block_comment("} // i");

      normalize(Rlen);

      mov(Ra, Pm_base);  // Save Pm_base in Ra
      restore_regs();  // Restore caller's Pm_base

      // Copy our result into caller's Pm_base
      reverse(Pm_base, Ra, Rlen, t0, t1);

      leave();
      bind(nothing);
      ret(lr);

      return entry;
    }
    // In C, approximately:

    // void
    // montgomery_multiply(julong Pa_base[], julong Pb_base[],
    //                     julong Pn_base[], julong Pm_base[],
    //                     julong inv, int len) {
    //   julong t0 = 0, t1 = 0, t2 = 0; // Triple-precision accumulator
    //   julong *Pa, *Pb, *Pn, *Pm;
    //   julong Ra, Rb, Rn, Rm;

    //   int i;

    //   assert(inv * Pn_base[0] == -1UL, "broken inverse in Montgomery multiply");

    //   for (i = 0; i < len; i++) {
    //     int j;

    //     Pa = Pa_base;
    //     Pb = Pb_base + i;
    //     Pm = Pm_base;
    //     Pn = Pn_base + i;

    //     Ra = *Pa;
    //     Rb = *Pb;
    //     Rm = *Pm;
    //     Rn = *Pn;

    //     int iters = i;
    //     for (j = 0; iters--; j++) {
    //       assert(Ra == Pa_base[j] && Rb == Pb_base[i-j], "must be");
    //       MACC(Ra, Rb, t0, t1, t2);
    //       Ra = *++Pa;
    //       Rb = *--Pb;
    //       assert(Rm == Pm_base[j] && Rn == Pn_base[i-j], "must be");
    //       MACC(Rm, Rn, t0, t1, t2);
    //       Rm = *++Pm;
    //       Rn = *--Pn;
    //     }

    //     assert(Ra == Pa_base[i] && Rb == Pb_base[0], "must be");
    //     MACC(Ra, Rb, t0, t1, t2);
    //     *Pm = Rm = t0 * inv;
    //     assert(Rm == Pm_base[i] && Rn == Pn_base[0], "must be");
    //     MACC(Rm, Rn, t0, t1, t2);

    //     assert(t0 == 0, "broken Montgomery multiply");

    //     t0 = t1; t1 = t2; t2 = 0;
    //   }

    //   for (i = len; i < 2*len; i++) {
    //     int j;

    //     Pa = Pa_base + i-len;
    //     Pb = Pb_base + len;
    //     Pm = Pm_base + i-len;
    //     Pn = Pn_base + len;

    //     Ra = *++Pa;
    //     Rb = *--Pb;
    //     Rm = *++Pm;
    //     Rn = *--Pn;

    //     int iters = len*2-i-1;
    //     for (j = i-len+1; iters--; j++) {
    //       assert(Ra == Pa_base[j] && Rb == Pb_base[i-j], "must be");
    //       MACC(Ra, Rb, t0, t1, t2);
    //       Ra = *++Pa;
    //       Rb = *--Pb;
    //       assert(Rm == Pm_base[j] && Rn == Pn_base[i-j], "must be");
    //       MACC(Rm, Rn, t0, t1, t2);
    //       Rm = *++Pm;
    //       Rn = *--Pn;
    //     }

    //     Pm_base[i-len] = t0;
    //     t0 = t1; t1 = t2; t2 = 0;
    //   }

    //   while (t0)
    //     t0 = sub(Pm_base, Pn_base, t0, len);
    // }

    /**
     * Fast Montgomery squaring.  This uses asymptotically 25% fewer
     * multiplies than Montgomery multiplication so it should be up to
     * 25% faster.  However, its loop control is more complex and it
     * may actually run slower on some machines.
     *
     * Arguments:
     *
     * Inputs:
     *   c_rarg0   - int array elements a
     *   c_rarg1   - int array elements n (the modulus)
     *   c_rarg2   - int length
     *   c_rarg3   - int inv
     *   c_rarg4   - int array elements m (the result)
     *
     */
    address generate_square() {
      Label argh;
      bind(argh);
      stop("MontgomeryMultiply total_allocation must be <= 8192");

      align(CodeEntryAlignment);
      address entry = pc();

      enter();

      // Make room.
      cmpw(Rlen, 512);
      br(Assembler::HI, argh);
      sub(Ra, sp, Rlen, ext::uxtw, exact_log2(4 * sizeof (jint)));
      andr(sp, Ra, -2 * wordSize);

      lsrw(Rlen, Rlen, 1);  // length in longwords = len/2

      {
        // Copy input args, reversing as we go.  We use Ra as a
        // temporary variable.
        reverse(Ra, Pa_base, Rlen, t0, t1);
        reverse(Ra, Pn_base, Rlen, t0, t1);
      }

      // Push all call-saved registers and also Pm_base which we'll need
      // at the end.
      save_regs();

      mov(Pm_base, Ra);

      mov(t0, zr);
      mov(t1, zr);
      mov(t2, zr);

      block_comment("for (int i = 0; i < len; i++) {");
      mov(Ri, zr); {
        Label loop, end;
        bind(loop);
        cmp(Ri, Rlen);
        br(Assembler::GE, end);

        pre1(Ri);

        block_comment("for (j = (i+1)/2; j; j--) {"); {
          add(Rj, Ri, 1);
          lsr(Rj, Rj, 1);
          unroll_2(Rj, &MontgomeryMultiplyGenerator::step_squaring);
        } block_comment("  } // j");

        last_squaring(Ri);

        block_comment("  for (j = i/2; j; j--) {"); {
          lsr(Rj, Ri, 1);
          unroll_2(Rj, &MontgomeryMultiplyGenerator::extra_step_squaring);
        } block_comment("  } // j");

        post1_squaring();
        add(Ri, Ri, 1);
        cmp(Ri, Rlen);
        br(Assembler::LT, loop);

        bind(end);
        block_comment("} // i");
      }

      block_comment("for (int i = len; i < 2*len; i++) {");
      mov(Ri, Rlen); {
        Label loop, end;
        bind(loop);
        cmp(Ri, Rlen, Assembler::LSL, 1);
        br(Assembler::GE, end);

        pre2(Ri, Rlen);

        block_comment("  for (j = (2*len-i-1)/2; j; j--) {"); {
          lsl(Rj, Rlen, 1);
          sub(Rj, Rj, Ri);
          sub(Rj, Rj, 1);
          lsr(Rj, Rj, 1);
          unroll_2(Rj, &MontgomeryMultiplyGenerator::step_squaring);
        } block_comment("  } // j");

        last_squaring(Ri);

        block_comment("  for (j = (2*len-i)/2; j; j--) {"); {
          lsl(Rj, Rlen, 1);
          sub(Rj, Rj, Ri);
          lsr(Rj, Rj, 1);
          unroll_2(Rj, &MontgomeryMultiplyGenerator::extra_step_squaring);
        } block_comment("  } // j");

        post2(Ri, Rlen);
        add(Ri, Ri, 1);
        cmp(Ri, Rlen, Assembler::LSL, 1);

        br(Assembler::LT, loop);
        bind(end);
        block_comment("} // i");
      }

      normalize(Rlen);

      mov(Ra, Pm_base);  // Save Pm_base in Ra
      restore_regs();  // Restore caller's Pm_base

      // Copy our result into caller's Pm_base
      reverse(Pm_base, Ra, Rlen, t0, t1);

      leave();
      ret(lr);

      return entry;
    }
    // In C, approximately:

    // void
    // montgomery_square(julong Pa_base[], julong Pn_base[],
    //                   julong Pm_base[], julong inv, int len) {
    //   julong t0 = 0, t1 = 0, t2 = 0; // Triple-precision accumulator
    //   julong *Pa, *Pb, *Pn, *Pm;
    //   julong Ra, Rb, Rn, Rm;

    //   int i;

    //   assert(inv * Pn_base[0] == -1UL, "broken inverse in Montgomery multiply");

    //   for (i = 0; i < len; i++) {
    //     int j;

    //     Pa = Pa_base;
    //     Pb = Pa_base + i;
    //     Pm = Pm_base;
    //     Pn = Pn_base + i;

    //     Ra = *Pa;
    //     Rb = *Pb;
    //     Rm = *Pm;
    //     Rn = *Pn;

    //     int iters = (i+1)/2;
    //     for (j = 0; iters--; j++) {
    //       assert(Ra == Pa_base[j] && Rb == Pa_base[i-j], "must be");
    //       MACC2(Ra, Rb, t0, t1, t2);
    //       Ra = *++Pa;
    //       Rb = *--Pb;
    //       assert(Rm == Pm_base[j] && Rn == Pn_base[i-j], "must be");
    //       MACC(Rm, Rn, t0, t1, t2);
    //       Rm = *++Pm;
    //       Rn = *--Pn;
    //     }
    //     if ((i & 1) == 0) {
    //       assert(Ra == Pa_base[j], "must be");
    //       MACC(Ra, Ra, t0, t1, t2);
    //     }
    //     iters = i/2;
    //     assert(iters == i-j, "must be");
    //     for (; iters--; j++) {
    //       assert(Rm == Pm_base[j] && Rn == Pn_base[i-j], "must be");
    //       MACC(Rm, Rn, t0, t1, t2);
    //       Rm = *++Pm;
    //       Rn = *--Pn;
    //     }

    //     *Pm = Rm = t0 * inv;
    //     assert(Rm == Pm_base[i] && Rn == Pn_base[0], "must be");
    //     MACC(Rm, Rn, t0, t1, t2);

    //     assert(t0 == 0, "broken Montgomery multiply");

    //     t0 = t1; t1 = t2; t2 = 0;
    //   }

    //   for (i = len; i < 2*len; i++) {
    //     int start = i-len+1;
    //     int end = start + (len - start)/2;
    //     int j;

    //     Pa = Pa_base + i-len;
    //     Pb = Pa_base + len;
    //     Pm = Pm_base + i-len;
    //     Pn = Pn_base + len;

    //     Ra = *++Pa;
    //     Rb = *--Pb;
    //     Rm = *++Pm;
    //     Rn = *--Pn;

    //     int iters = (2*len-i-1)/2;
    //     assert(iters == end-start, "must be");
    //     for (j = start; iters--; j++) {
    //       assert(Ra == Pa_base[j] && Rb == Pa_base[i-j], "must be");
    //       MACC2(Ra, Rb, t0, t1, t2);
    //       Ra = *++Pa;
    //       Rb = *--Pb;
    //       assert(Rm == Pm_base[j] && Rn == Pn_base[i-j], "must be");
    //       MACC(Rm, Rn, t0, t1, t2);
    //       Rm = *++Pm;
    //       Rn = *--Pn;
    //     }
    //     if ((i & 1) == 0) {
    //       assert(Ra == Pa_base[j], "must be");
    //       MACC(Ra, Ra, t0, t1, t2);
    //     }
    //     iters =  (2*len-i)/2;
    //     assert(iters == len-j, "must be");
    //     for (; iters--; j++) {
    //       assert(Rm == Pm_base[j] && Rn == Pn_base[i-j], "must be");
    //       MACC(Rm, Rn, t0, t1, t2);
    //       Rm = *++Pm;
    //       Rn = *--Pn;
    //     }
    //     Pm_base[i-len] = t0;
    //     t0 = t1; t1 = t2; t2 = 0;
    //   }

    //   while (t0)
    //     t0 = sub(Pm_base, Pn_base, t0, len);
    // }
  };

  void generate_vector_math_stubs() {
    // Get native vector math stub routine addresses
    void* libsleef = nullptr;
    char ebuf[1024];
    char dll_name[JVM_MAXPATHLEN];
    if (os::dll_locate_lib(dll_name, sizeof(dll_name), Arguments::get_dll_dir(), "sleef")) {
      libsleef = os::dll_load(dll_name, ebuf, sizeof ebuf);
    }
    if (libsleef == nullptr) {
      log_info(library)("Failed to load native vector math library, %s!", ebuf);
      return;
    }
    // Method naming convention
    //   All the methods are named as <OP><T><N>_<U><suffix>
    //   Where:
    //     <OP>     is the operation name, e.g. sin
    //     <T>      is optional to indicate float/double
    //              "f/d" for vector float/double operation
    //     <N>      is the number of elements in the vector
    //              "2/4" for neon, and "x" for sve
    //     <U>      is the precision level
    //              "u10/u05" represents 1.0/0.5 ULP error bounds
    //               We use "u10" for all operations by default
    //               But for those functions do not have u10 support, we use "u05" instead
    //     <suffix> indicates neon/sve
    //              "sve/advsimd" for sve/neon implementations
    //     e.g. sinfx_u10sve is the method for computing vector float sin using SVE instructions
    //          cosd2_u10advsimd is the method for computing 2 elements vector double cos using NEON instructions
    //
    log_info(library)("Loaded library %s, handle " INTPTR_FORMAT, JNI_LIB_PREFIX "sleef" JNI_LIB_SUFFIX, p2i(libsleef));

    // Math vector stubs implemented with SVE for scalable vector size.
    if (UseSVE > 0) {
      for (int op = 0; op < VectorSupport::NUM_VECTOR_OP_MATH; op++) {
        int vop = VectorSupport::VECTOR_OP_MATH_START + op;
        // Skip "tanh" because there is performance regression
        if (vop == VectorSupport::VECTOR_OP_TANH) {
          continue;
        }

        // The native library does not support u10 level of "hypot".
        const char* ulf = (vop == VectorSupport::VECTOR_OP_HYPOT) ? "u05" : "u10";

        snprintf(ebuf, sizeof(ebuf), "%sfx_%ssve", VectorSupport::mathname[op], ulf);
        StubRoutines::_vector_f_math[VectorSupport::VEC_SIZE_SCALABLE][op] = (address)os::dll_lookup(libsleef, ebuf);

        snprintf(ebuf, sizeof(ebuf), "%sdx_%ssve", VectorSupport::mathname[op], ulf);
        StubRoutines::_vector_d_math[VectorSupport::VEC_SIZE_SCALABLE][op] = (address)os::dll_lookup(libsleef, ebuf);
      }
    }

    // Math vector stubs implemented with NEON for 64/128 bits vector size.
    for (int op = 0; op < VectorSupport::NUM_VECTOR_OP_MATH; op++) {
      int vop = VectorSupport::VECTOR_OP_MATH_START + op;
      // Skip "tanh" because there is performance regression
      if (vop == VectorSupport::VECTOR_OP_TANH) {
        continue;
      }

      // The native library does not support u10 level of "hypot".
      const char* ulf = (vop == VectorSupport::VECTOR_OP_HYPOT) ? "u05" : "u10";

      snprintf(ebuf, sizeof(ebuf), "%sf4_%sadvsimd", VectorSupport::mathname[op], ulf);
      StubRoutines::_vector_f_math[VectorSupport::VEC_SIZE_64][op] = (address)os::dll_lookup(libsleef, ebuf);

      snprintf(ebuf, sizeof(ebuf), "%sf4_%sadvsimd", VectorSupport::mathname[op], ulf);
      StubRoutines::_vector_f_math[VectorSupport::VEC_SIZE_128][op] = (address)os::dll_lookup(libsleef, ebuf);

      snprintf(ebuf, sizeof(ebuf), "%sd2_%sadvsimd", VectorSupport::mathname[op], ulf);
      StubRoutines::_vector_d_math[VectorSupport::VEC_SIZE_128][op] = (address)os::dll_lookup(libsleef, ebuf);
    }
  }

  // Initialization
  void generate_initial_stubs() {
    // Generate initial stubs and initializes the entry points

    // entry points that exist in all platforms Note: This is code
    // that could be shared among different platforms - however the
    // benefit seems to be smaller than the disadvantage of having a
    // much more complicated generator structure. See also comment in
    // stubRoutines.hpp.

    StubRoutines::_forward_exception_entry = generate_forward_exception();

    StubRoutines::_call_stub_entry =
      generate_call_stub(StubRoutines::_call_stub_return_address);

    // is referenced by megamorphic call
    StubRoutines::_catch_exception_entry = generate_catch_exception();

    // Initialize table for copy memory (arraycopy) check.
    if (UnsafeMemoryAccess::_table == nullptr) {
      UnsafeMemoryAccess::create_table(8 + 4); // 8 for copyMemory; 4 for setMemory
    }

    if (UseCRC32Intrinsics) {
      // set table address before stub generation which use it
      StubRoutines::_crc_table_adr = (address)StubRoutines::aarch64::_crc_table;
      StubRoutines::_updateBytesCRC32 = generate_updateBytesCRC32();
    }

    if (UseCRC32CIntrinsics) {
      StubRoutines::_updateBytesCRC32C = generate_updateBytesCRC32C();
    }

    if (vmIntrinsics::is_intrinsic_available(vmIntrinsics::_dsin)) {
      StubRoutines::_dsin = generate_dsin_dcos(/* isCos = */ false);
    }

    if (vmIntrinsics::is_intrinsic_available(vmIntrinsics::_dcos)) {
      StubRoutines::_dcos = generate_dsin_dcos(/* isCos = */ true);
    }

    if (vmIntrinsics::is_intrinsic_available(vmIntrinsics::_float16ToFloat) &&
        vmIntrinsics::is_intrinsic_available(vmIntrinsics::_floatToFloat16)) {
      StubRoutines::_hf2f = generate_float16ToFloat();
      StubRoutines::_f2hf = generate_floatToFloat16();
    }
  }

  void generate_continuation_stubs() {
    // Continuation stubs:
    StubRoutines::_cont_thaw          = generate_cont_thaw();
    StubRoutines::_cont_returnBarrier = generate_cont_returnBarrier();
    StubRoutines::_cont_returnBarrierExc = generate_cont_returnBarrier_exception();
    StubRoutines::_cont_preempt_stub = generate_cont_preempt_stub();
  }

  void generate_final_stubs() {
    // support for verify_oop (must happen after universe_init)
    if (VerifyOops) {
      StubRoutines::_verify_oop_subroutine_entry   = generate_verify_oop();
    }

    // arraycopy stubs used by compilers
    generate_arraycopy_stubs();

    BarrierSetNMethod* bs_nm = BarrierSet::barrier_set()->barrier_set_nmethod();
    if (bs_nm != nullptr) {
      StubRoutines::_method_entry_barrier = generate_method_entry_barrier();
    }

    StubRoutines::aarch64::_spin_wait = generate_spin_wait();

    StubRoutines::_upcall_stub_exception_handler = generate_upcall_stub_exception_handler();
    StubRoutines::_upcall_stub_load_target = generate_upcall_stub_load_target();

#if defined (LINUX) && !defined (__ARM_FEATURE_ATOMICS)

    generate_atomic_entry_points();

#endif // LINUX

#ifdef COMPILER2
    if (UseSecondarySupersTable) {
      StubRoutines::_lookup_secondary_supers_table_slow_path_stub = generate_lookup_secondary_supers_table_slow_path_stub();
      if (! InlineSecondarySupersTest) {
        generate_lookup_secondary_supers_table_stub();
      }
    }
#endif

    StubRoutines::aarch64::set_completed(); // Inidicate that arraycopy and zero_blocks stubs are generated
  }

  void generate_compiler_stubs() {
#if COMPILER2_OR_JVMCI

    if (UseSVE == 0) {
      StubRoutines::aarch64::_vector_iota_indices = generate_iota_indices(StubGenStubId::vector_iota_indices_id);
    }

    // array equals stub for large arrays.
    if (!UseSimpleArrayEquals) {
      StubRoutines::aarch64::_large_array_equals = generate_large_array_equals();
    }

    // arrays_hascode stub for large arrays.
    StubRoutines::aarch64::_large_arrays_hashcode_boolean = generate_large_arrays_hashcode(T_BOOLEAN);
    StubRoutines::aarch64::_large_arrays_hashcode_byte = generate_large_arrays_hashcode(T_BYTE);
    StubRoutines::aarch64::_large_arrays_hashcode_char = generate_large_arrays_hashcode(T_CHAR);
    StubRoutines::aarch64::_large_arrays_hashcode_int = generate_large_arrays_hashcode(T_INT);
    StubRoutines::aarch64::_large_arrays_hashcode_short = generate_large_arrays_hashcode(T_SHORT);

    // byte_array_inflate stub for large arrays.
    StubRoutines::aarch64::_large_byte_array_inflate = generate_large_byte_array_inflate();

    // countPositives stub for large arrays.
    StubRoutines::aarch64::_count_positives = generate_count_positives(StubRoutines::aarch64::_count_positives_long);

    generate_compare_long_strings();

    generate_string_indexof_stubs();

#ifdef COMPILER2
    if (UseMultiplyToLenIntrinsic) {
      StubRoutines::_multiplyToLen = generate_multiplyToLen();
    }

    if (UseSquareToLenIntrinsic) {
      StubRoutines::_squareToLen = generate_squareToLen();
    }

    if (UseMulAddIntrinsic) {
      StubRoutines::_mulAdd = generate_mulAdd();
    }

    if (UseSIMDForBigIntegerShiftIntrinsics) {
      StubRoutines::_bigIntegerRightShiftWorker = generate_bigIntegerRightShift();
      StubRoutines::_bigIntegerLeftShiftWorker  = generate_bigIntegerLeftShift();
    }

    if (UseMontgomeryMultiplyIntrinsic) {
      StubGenStubId stub_id = StubGenStubId::montgomeryMultiply_id;
      StubCodeMark mark(this, stub_id);
      MontgomeryMultiplyGenerator g(_masm, /*squaring*/false);
      StubRoutines::_montgomeryMultiply = g.generate_multiply();
    }

    if (UseMontgomerySquareIntrinsic) {
      StubGenStubId stub_id = StubGenStubId::montgomerySquare_id;
      StubCodeMark mark(this, stub_id);
      MontgomeryMultiplyGenerator g(_masm, /*squaring*/true);
      // We use generate_multiply() rather than generate_square()
      // because it's faster for the sizes of modulus we care about.
      StubRoutines::_montgomerySquare = g.generate_multiply();
    }

    generate_vector_math_stubs();

#endif // COMPILER2

    if (UseChaCha20Intrinsics) {
      StubRoutines::_chacha20Block = generate_chacha20Block_blockpar();
    }

    if (UseDilithiumIntrinsics) {
      StubRoutines::_dilithiumAlmostNtt = generate_dilithiumAlmostNtt();
      StubRoutines::_dilithiumAlmostInverseNtt = generate_dilithiumAlmostInverseNtt();
      StubRoutines::_dilithiumNttMult = generate_dilithiumNttMult();
      StubRoutines::_dilithiumMontMulByConstant = generate_dilithiumMontMulByConstant();
      StubRoutines::_dilithiumDecomposePoly = generate_dilithiumDecomposePoly();
    }

    if (UseBASE64Intrinsics) {
        StubRoutines::_base64_encodeBlock = generate_base64_encodeBlock();
        StubRoutines::_base64_decodeBlock = generate_base64_decodeBlock();
    }

    // data cache line writeback
    StubRoutines::_data_cache_writeback = generate_data_cache_writeback();
    StubRoutines::_data_cache_writeback_sync = generate_data_cache_writeback_sync();

    if (UseAESIntrinsics) {
      StubRoutines::_aescrypt_encryptBlock = generate_aescrypt_encryptBlock();
      StubRoutines::_aescrypt_decryptBlock = generate_aescrypt_decryptBlock();
      StubRoutines::_cipherBlockChaining_encryptAESCrypt = generate_cipherBlockChaining_encryptAESCrypt();
      StubRoutines::_cipherBlockChaining_decryptAESCrypt = generate_cipherBlockChaining_decryptAESCrypt();
      StubRoutines::_counterMode_AESCrypt = generate_counterMode_AESCrypt();
    }
    if (UseGHASHIntrinsics) {
      // StubRoutines::_ghash_processBlocks = generate_ghash_processBlocks();
      StubRoutines::_ghash_processBlocks = generate_ghash_processBlocks_wide();
    }
    if (UseAESIntrinsics && UseGHASHIntrinsics) {
      StubRoutines::_galoisCounterMode_AESCrypt = generate_galoisCounterMode_AESCrypt();
    }

    if (UseMD5Intrinsics) {
      StubRoutines::_md5_implCompress      = generate_md5_implCompress(StubGenStubId::md5_implCompress_id);
      StubRoutines::_md5_implCompressMB    = generate_md5_implCompress(StubGenStubId::md5_implCompressMB_id);
    }
    if (UseSHA1Intrinsics) {
      StubRoutines::_sha1_implCompress     = generate_sha1_implCompress(StubGenStubId::sha1_implCompress_id);
      StubRoutines::_sha1_implCompressMB   = generate_sha1_implCompress(StubGenStubId::sha1_implCompressMB_id);
    }
    if (UseSHA256Intrinsics) {
      StubRoutines::_sha256_implCompress   = generate_sha256_implCompress(StubGenStubId::sha256_implCompress_id);
      StubRoutines::_sha256_implCompressMB = generate_sha256_implCompress(StubGenStubId::sha256_implCompressMB_id);
    }
    if (UseSHA512Intrinsics) {
      StubRoutines::_sha512_implCompress   = generate_sha512_implCompress(StubGenStubId::sha512_implCompress_id);
      StubRoutines::_sha512_implCompressMB = generate_sha512_implCompress(StubGenStubId::sha512_implCompressMB_id);
    }
    if (UseSHA3Intrinsics) {
<<<<<<< HEAD
      StubRoutines::_sha3_implCompress     = generate_sha3_implCompress(false,   "sha3_implCompress");
      StubRoutines::_double_keccak         = generate_double_keccak();
      StubRoutines::_sha3_implCompressMB   = generate_sha3_implCompress(true,    "sha3_implCompressMB");
=======
      StubRoutines::_sha3_implCompress     = generate_sha3_implCompress(StubGenStubId::sha3_implCompress_id);
      StubRoutines::_sha3_implCompressMB   = generate_sha3_implCompress(StubGenStubId::sha3_implCompressMB_id);
    }

    if (UsePoly1305Intrinsics) {
      StubRoutines::_poly1305_processBlocks = generate_poly1305_processBlocks();
>>>>>>> 0cae8880
    }

    // generate Adler32 intrinsics code
    if (UseAdler32Intrinsics) {
      StubRoutines::_updateBytesAdler32 = generate_updateBytesAdler32();
    }

#endif // COMPILER2_OR_JVMCI
  }

 public:
  StubGenerator(CodeBuffer* code, StubGenBlobId blob_id) : StubCodeGenerator(code, blob_id) {
    switch(blob_id) {
    case initial_id:
      generate_initial_stubs();
      break;
     case continuation_id:
      generate_continuation_stubs();
      break;
    case compiler_id:
      generate_compiler_stubs();
      break;
    case final_id:
      generate_final_stubs();
      break;
    default:
      fatal("unexpected blob id: %d", blob_id);
      break;
    };
  }
}; // end class declaration

void StubGenerator_generate(CodeBuffer* code, StubGenBlobId blob_id) {
  StubGenerator g(code, blob_id);
}


#if defined (LINUX)

// Define pointers to atomic stubs and initialize them to point to the
// code in atomic_aarch64.S.

#define DEFAULT_ATOMIC_OP(OPNAME, SIZE, RELAXED)                                \
  extern "C" uint64_t aarch64_atomic_ ## OPNAME ## _ ## SIZE ## RELAXED ## _default_impl \
    (volatile void *ptr, uint64_t arg1, uint64_t arg2);                 \
  aarch64_atomic_stub_t aarch64_atomic_ ## OPNAME ## _ ## SIZE ## RELAXED ## _impl \
    = aarch64_atomic_ ## OPNAME ## _ ## SIZE ## RELAXED ## _default_impl;

DEFAULT_ATOMIC_OP(fetch_add, 4, )
DEFAULT_ATOMIC_OP(fetch_add, 8, )
DEFAULT_ATOMIC_OP(fetch_add, 4, _relaxed)
DEFAULT_ATOMIC_OP(fetch_add, 8, _relaxed)
DEFAULT_ATOMIC_OP(xchg, 4, )
DEFAULT_ATOMIC_OP(xchg, 8, )
DEFAULT_ATOMIC_OP(cmpxchg, 1, )
DEFAULT_ATOMIC_OP(cmpxchg, 4, )
DEFAULT_ATOMIC_OP(cmpxchg, 8, )
DEFAULT_ATOMIC_OP(cmpxchg, 1, _relaxed)
DEFAULT_ATOMIC_OP(cmpxchg, 4, _relaxed)
DEFAULT_ATOMIC_OP(cmpxchg, 8, _relaxed)
DEFAULT_ATOMIC_OP(cmpxchg, 4, _release)
DEFAULT_ATOMIC_OP(cmpxchg, 8, _release)
DEFAULT_ATOMIC_OP(cmpxchg, 4, _seq_cst)
DEFAULT_ATOMIC_OP(cmpxchg, 8, _seq_cst)

#undef DEFAULT_ATOMIC_OP

#endif // LINUX<|MERGE_RESOLUTION|>--- conflicted
+++ resolved
@@ -4822,7 +4822,8 @@
   address generate_dilithiumAlmostNtt() {
 
     __ align(CodeEntryAlignment);
-    StubCodeMark mark(this, "StubRoutines", "dilithiumAlmostNtt");
+    StubGenStubId stub_id = StubGenStubId::dilithiumAlmostNtt_id;
+    StubCodeMark mark(this, stub_id);
     address start = __ pc();
     __ enter();
 
@@ -4974,7 +4975,6 @@
     __ shsubv(v7, __ T4S, v27, v7);
   }
 
-
   // At these levels, the indices that correspond to the 'j's (and 'j+l's)
   // in the Java implementation come in sequences of at least 8, so we
   // can use ldpq to collect the corresponding data into pairs of v registers
@@ -5062,7 +5062,8 @@
   address generate_dilithiumAlmostInverseNtt() {
 
     __ align(CodeEntryAlignment);
-    StubCodeMark mark(this, "StubRoutines", "dilithiumAlmostInverseNtt");
+    StubGenStubId stub_id = StubGenStubId::dilithiumAlmostInverseNtt_id;
+    StubCodeMark mark(this, stub_id);
     address start = __ pc();
     __ enter();
 
@@ -5189,7 +5190,8 @@
   address generate_dilithiumNttMult() {
 
     __ align(CodeEntryAlignment);
-    StubCodeMark mark(this, "StubRoutines", "dilithiumNttMult");
+    StubGenStubId stub_id = StubGenStubId::dilithiumNttMult_id;
+    StubCodeMark mark(this, stub_id);
     address start = __ pc();
     __ enter();
 
@@ -5287,7 +5289,8 @@
   address generate_dilithiumMontMulByConstant() {
 
     __ align(CodeEntryAlignment);
-    StubCodeMark mark(this, "StubRoutines", "dilithiumMontMulByConstant");
+    StubGenStubId stub_id = StubGenStubId::dilithiumMontMulByConstant_id;
+    StubCodeMark mark(this, stub_id);
     address start = __ pc();
     __ enter();
 
@@ -5383,7 +5386,8 @@
   address generate_dilithiumDecomposePoly() {
 
     __ align(CodeEntryAlignment);
-    StubCodeMark mark(this, "StubRoutines", "dilithiumDecomposePoly");
+    StubGenStubId stub_id = StubGenStubId::dilithiumDecomposePoly_id;
+    StubCodeMark mark(this, stub_id);
     address start = __ pc();
     __ enter();
 
@@ -10078,18 +10082,13 @@
       StubRoutines::_sha512_implCompressMB = generate_sha512_implCompress(StubGenStubId::sha512_implCompressMB_id);
     }
     if (UseSHA3Intrinsics) {
-<<<<<<< HEAD
-      StubRoutines::_sha3_implCompress     = generate_sha3_implCompress(false,   "sha3_implCompress");
+      StubRoutines::_sha3_implCompress     = generate_sha3_implCompress(StubGenStubId::sha3_implCompress_id);
       StubRoutines::_double_keccak         = generate_double_keccak();
-      StubRoutines::_sha3_implCompressMB   = generate_sha3_implCompress(true,    "sha3_implCompressMB");
-=======
-      StubRoutines::_sha3_implCompress     = generate_sha3_implCompress(StubGenStubId::sha3_implCompress_id);
       StubRoutines::_sha3_implCompressMB   = generate_sha3_implCompress(StubGenStubId::sha3_implCompressMB_id);
     }
 
     if (UsePoly1305Intrinsics) {
       StubRoutines::_poly1305_processBlocks = generate_poly1305_processBlocks();
->>>>>>> 0cae8880
     }
 
     // generate Adler32 intrinsics code
