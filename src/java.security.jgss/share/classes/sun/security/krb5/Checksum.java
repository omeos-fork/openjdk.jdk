/*
 * Copyright (c) 2000, 2019, Oracle and/or its affiliates. All rights reserved.
 * DO NOT ALTER OR REMOVE COPYRIGHT NOTICES OR THIS FILE HEADER.
 *
 * This code is free software; you can redistribute it and/or modify it
 * under the terms of the GNU General Public License version 2 only, as
 * published by the Free Software Foundation.  Oracle designates this
 * particular file as subject to the "Classpath" exception as provided
 * by Oracle in the LICENSE file that accompanied this code.
 *
 * This code is distributed in the hope that it will be useful, but WITHOUT
 * ANY WARRANTY; without even the implied warranty of MERCHANTABILITY or
 * FITNESS FOR A PARTICULAR PURPOSE.  See the GNU General Public License
 * version 2 for more details (a copy is included in the LICENSE file that
 * accompanied this code).
 *
 * You should have received a copy of the GNU General Public License version
 * 2 along with this work; if not, write to the Free Software Foundation,
 * Inc., 51 Franklin St, Fifth Floor, Boston, MA 02110-1301 USA.
 *
 * Please contact Oracle, 500 Oracle Parkway, Redwood Shores, CA 94065 USA
 * or visit www.oracle.com if you need additional information or have any
 * questions.
 */

/*
 *  (C) Copyright IBM Corp. 1999 All Rights Reserved.
 *  Copyright 1997 The Open Group Research Institute.  All rights reserved.
 */

package sun.security.krb5;

import java.util.Arrays;
import sun.security.util.*;
import sun.security.krb5.internal.*;
import sun.security.krb5.internal.crypto.*;
import java.io.IOException;
import java.math.BigInteger;

/**
 * This class encapsulates the concept of a Kerberos checksum.
 */
public class Checksum {

    private int cksumType;
    private byte[] checksum;

    // ----------------------------------------------+-------------+-----------
    //                      Checksum type            |sumtype      |checksum
    //                                               |value        | size
    // ----------------------------------------------+-------------+-----------
    public static final int CKSUMTYPE_NULL          = 0;               // 0
    public static final int CKSUMTYPE_CRC32         = 1;               // 4
    public static final int CKSUMTYPE_RSA_MD4       = 2;               // 16
    public static final int CKSUMTYPE_RSA_MD4_DES   = 3;               // 24
    public static final int CKSUMTYPE_DES_MAC       = 4;               // 16
    public static final int CKSUMTYPE_DES_MAC_K     = 5;               // 8
    public static final int CKSUMTYPE_RSA_MD4_DES_K = 6;               // 16
    public static final int CKSUMTYPE_RSA_MD5       = 7;               // 16
    public static final int CKSUMTYPE_RSA_MD5_DES   = 8;               // 24

     // draft-ietf-krb-wg-crypto-07.txt
    public static final int CKSUMTYPE_HMAC_SHA1_DES3_KD = 12;          // 20

    // draft-raeburn-krb-rijndael-krb-07.txt
    public static final int CKSUMTYPE_HMAC_SHA1_96_AES128 = 15;        // 96
    public static final int CKSUMTYPE_HMAC_SHA1_96_AES256 = 16;        // 96

    // rfc8009
    public static final int CKSUMTYPE_HMAC_SHA256_128_AES128 = 19;        // 96
    public static final int CKSUMTYPE_HMAC_SHA384_192_AES256 = 20;        // 96

    // draft-brezak-win2k-krb-rc4-hmac-04.txt
    public static final int CKSUMTYPE_HMAC_MD5_ARCFOUR = -138;

    // default checksum type, -1 if not set
    static int CKSUMTYPE_DEFAULT;
    static int SAFECKSUMTYPE_DEFAULT;

    private static boolean DEBUG = Krb5.DEBUG;
    static {
        initStatic();
    }

    public static void initStatic() {
        String temp = null;
        Config cfg = null;
        try {
            cfg = Config.getInstance();
            temp = cfg.get("libdefaults", "default_checksum");
            if (temp != null) {
                CKSUMTYPE_DEFAULT = Config.getType(temp);
            } else {
                CKSUMTYPE_DEFAULT = -1;
            }
        } catch (Exception exc) {
            if (DEBUG) {
                System.out.println("Exception in getting default checksum "+
                                   "value from the configuration. " +
<<<<<<< HEAD
                                   "Setting default checksum to be RSA-MD5");
=======
                                   "No default checksum set.");
>>>>>>> b4ba7432
                exc.printStackTrace();
            }
            CKSUMTYPE_DEFAULT = -1;
        }


        try {
            temp = cfg.get("libdefaults", "safe_checksum_type");
            if (temp != null)
                {
                    SAFECKSUMTYPE_DEFAULT = Config.getType(temp);
                } else {
                    SAFECKSUMTYPE_DEFAULT = -1;
                }
        } catch (Exception exc) {
            if (DEBUG) {
                System.out.println("Exception in getting safe default " +
                                   "checksum value " +
<<<<<<< HEAD
                                   "from the configuration. Setting " +
                                   "safe default checksum to be RSA-MD5");
=======
                                   "from the configuration Setting.  " +
                                   "No safe default checksum set.");
>>>>>>> b4ba7432
                exc.printStackTrace();
            }
            SAFECKSUMTYPE_DEFAULT = -1;
        }
    }

    /**
     * Constructs a new Checksum using the raw data and type.
     *
     * This constructor is only used by Authenticator Checksum
     * {@link sun.security.jgss.krb5.InitialToken.OverloadedChecksum}
     * where the checksum type must be 0x8003
     * (see https://tools.ietf.org/html/rfc4121#section-4.1.1)
     * and checksum field/value is used to convey service flags,
     * channel bindings, and optional delegation information.
     * This special type does NOT have a {@link CksumType} and has its
     * own calculating and verification rules. It does has the same
     * ASN.1 encoding though.
     *
     * @param data the byte array of checksum.
     * @param new_cksumType the type of checksum.
     */
    public Checksum(byte[] data, int new_cksumType) {
        cksumType = new_cksumType;
        checksum = data;
    }

    /**
     * Constructs a new Checksum by calculating over the data using
     * the specified checksum type. If the checksum is unkeyed, key
     * and usage are ignored.
     *
     * @param new_cksumType the type of checksum. If set to -1, the
     *      {@linkplain EType#checksumType() mandatory checksum type}
     *      for the encryption type of {@code key} will be used
     * @param data the data that needs to be performed a checksum calculation on
     * @param key the key used by a keyed checksum
     * @param usage the usage used by a keyed checksum
     */
    public Checksum(int new_cksumType, byte[] data,
                    EncryptionKey key, int usage)
            throws KdcErrException, KrbApErrException, KrbCryptoException {
        if (new_cksumType == -1) {
            cksumType = EType.getInstance(key.getEType()).checksumType();
        } else {
            cksumType = new_cksumType;
        }
        checksum = CksumType.getInstance(cksumType).calculateChecksum(
                    data, data.length, key.getBytes(), usage);
    }

    /**
     * Verifies the keyed checksum over the data passed in.
     */
    public boolean verifyKeyedChecksum(byte[] data, EncryptionKey key, int usage)
            throws KdcErrException, KrbApErrException, KrbCryptoException {
        CksumType cksumEngine = CksumType.getInstance(cksumType);
        if (!cksumEngine.isKeyed()) {
            throw new KrbApErrException(Krb5.KRB_AP_ERR_INAPP_CKSUM);
        } else {
            return cksumEngine.verifyChecksum(
                    data, data.length, key.getBytes(), checksum, usage);
        }
    }


    /**
     * Verifies the checksum over the data passed in. The checksum might
     * be a keyed or not.
     *
     * ===============  ATTENTION! Use with care  ==================
     * According to https://tools.ietf.org/html/rfc3961#section-6.1,
     * An unkeyed checksum should only be used "in limited circumstances
     * where the lack of a key does not provide a window for an attack,
     * preferably as part of an encrypted message".
     */
    public boolean verifyAnyChecksum(byte[] data, EncryptionKey key, int usage)
            throws KdcErrException, KrbCryptoException {
        return CksumType.getInstance(cksumType).verifyChecksum(
                data, data.length, key.getBytes(), checksum, usage);
    }

    boolean isEqual(Checksum cksum) throws KdcErrException {
        if (cksumType != cksum.cksumType) {
            return false;
        }
        return CksumType.isChecksumEqual(checksum, cksum.checksum);
    }

    /**
     * Constructs an instance of Checksum from an ASN.1 encoded representation.
     * @param encoding a single DER-encoded value.
     * @exception Asn1Exception if an error occurs while decoding an ASN1
     * encoded data.
     * @exception IOException if an I/O error occurs while reading encoded data.
     *
     */
    public Checksum(DerValue encoding) throws Asn1Exception, IOException {
        DerValue der;
        if (encoding.getTag() != DerValue.tag_Sequence) {
            throw new Asn1Exception(Krb5.ASN1_BAD_ID);
        }
        der = encoding.getData().getDerValue();
        if ((der.getTag() & (byte)0x1F) == (byte)0x00) {
            cksumType = der.getData().getBigInteger().intValue();
        }
        else
            throw new Asn1Exception(Krb5.ASN1_BAD_ID);
        der = encoding.getData().getDerValue();
        if ((der.getTag() & (byte)0x1F) == (byte)0x01) {
            checksum = der.getData().getOctetString();
        }
        else
            throw new Asn1Exception(Krb5.ASN1_BAD_ID);
        if (encoding.getData().available() > 0) {
            throw new Asn1Exception(Krb5.ASN1_BAD_ID);
        }
    }

    /**
     * Encodes a Checksum object.
     * <pre>{@code
     * Checksum    ::= SEQUENCE {
     *         cksumtype   [0] Int32,
     *         checksum    [1] OCTET STRING
     * }
     * }</pre>
     *
     * <p>
     * This definition reflects the Network Working Group RFC 4120
     * specification available at
     * <a href="http://www.ietf.org/rfc/rfc4120.txt">
     * http://www.ietf.org/rfc/rfc4120.txt</a>.
     * @return byte array of enocded Checksum.
     * @exception Asn1Exception if an error occurs while decoding an
     * ASN1 encoded data.
     * @exception IOException if an I/O error occurs while reading
     * encoded data.
     *
     */
    public byte[] asn1Encode() throws Asn1Exception, IOException {
        DerOutputStream bytes = new DerOutputStream();
        DerOutputStream temp = new DerOutputStream();
        temp.putInteger(BigInteger.valueOf(cksumType));
        bytes.write(DerValue.createTag(DerValue.TAG_CONTEXT,
                                       true, (byte)0x00), temp);
        temp = new DerOutputStream();
        temp.putOctetString(checksum);
        bytes.write(DerValue.createTag(DerValue.TAG_CONTEXT,
                                       true, (byte)0x01), temp);
        temp = new DerOutputStream();
        temp.write(DerValue.tag_Sequence, bytes);
        return temp.toByteArray();
    }


    /**
     * Parse (unmarshal) a checksum object from a DER input stream.  This form
     * parsing might be used when expanding a value which is part of
     * a constructed sequence and uses explicitly tagged type.
     *
     * @exception Asn1Exception if an error occurs while decoding an
     * ASN1 encoded data.
     * @exception IOException if an I/O error occurs while reading
     * encoded data.
     * @param data the Der input stream value, which contains one or more
     * marshaled value.
     * @param explicitTag tag number.
     * @param optional indicates if this data field is optional
     * @return an instance of Checksum.
     *
     */
    public static Checksum parse(DerInputStream data,
                                 byte explicitTag, boolean optional)
        throws Asn1Exception, IOException {

        if ((optional) &&
            (((byte)data.peekByte() & (byte)0x1F) != explicitTag)) {
            return null;
        }
        DerValue der = data.getDerValue();
        if (explicitTag != (der.getTag() & (byte)0x1F))  {
            throw new Asn1Exception(Krb5.ASN1_BAD_ID);
        } else {
            DerValue subDer = der.getData().getDerValue();
            return new Checksum(subDer);
        }
    }

    /**
     * Returns the raw bytes of the checksum, not in ASN.1 encoded form.
     */
    public final byte[] getBytes() {
        return checksum;
    }

    public final int getType() {
        return cksumType;
    }

    @Override public boolean equals(Object obj) {
        if (this == obj) {
            return true;
        }
        if (!(obj instanceof Checksum)) {
            return false;
        }

        try {
            return isEqual((Checksum)obj);
        } catch (KdcErrException kee) {
            return false;
        }
    }

    @Override public int hashCode() {
        int result = 17;
        result = 37 * result + cksumType;
        if (checksum != null) {
            result = 37 * result + Arrays.hashCode(checksum);
        }
        return result;
    }
}<|MERGE_RESOLUTION|>--- conflicted
+++ resolved
@@ -97,11 +97,7 @@
             if (DEBUG) {
                 System.out.println("Exception in getting default checksum "+
                                    "value from the configuration. " +
-<<<<<<< HEAD
-                                   "Setting default checksum to be RSA-MD5");
-=======
                                    "No default checksum set.");
->>>>>>> b4ba7432
                 exc.printStackTrace();
             }
             CKSUMTYPE_DEFAULT = -1;
@@ -120,13 +116,8 @@
             if (DEBUG) {
                 System.out.println("Exception in getting safe default " +
                                    "checksum value " +
-<<<<<<< HEAD
-                                   "from the configuration. Setting " +
-                                   "safe default checksum to be RSA-MD5");
-=======
-                                   "from the configuration Setting.  " +
+                                   "from the configuration Setting. " +
                                    "No safe default checksum set.");
->>>>>>> b4ba7432
                 exc.printStackTrace();
             }
             SAFECKSUMTYPE_DEFAULT = -1;
