--- conflicted
+++ resolved
@@ -47,74 +47,6 @@
   }
 }
 
-<<<<<<< HEAD
-=======
-static void test_for_live_c_heap_block(size_t sz, ssize_t offset) {
-  char* c = NEW_C_HEAP_ARRAY(char, sz, mtTest);
-  LOG_HERE("C-block starts " PTR_FORMAT ", size %zu.", p2i(c), sz);
-  memset(c, 0, sz);
-  if (MemTracker::enabled()) {
-    const char* expected_string = "into live malloced block";
-    if (offset < 0) {
-      expected_string = "into header of live malloced block";
-    } else if ((size_t)offset >= sz) {
-      expected_string = "just outside of live malloced block";
-    }
-    test_pointer(c + offset, true, expected_string);
-  } else {
-    // NMT disabled: we should see nothing.
-    test_pointer(c + offset, false, "");
-  }
-  FREE_C_HEAP_ARRAY(char, c);
-}
-
-#ifdef LINUX
-static void test_for_dead_c_heap_block(size_t sz, ssize_t offset) {
-  if (!MemTracker::enabled()) {
-    return;
-  }
-  char* c = NEW_C_HEAP_ARRAY(char, sz, mtTest);
-  LOG_HERE("C-block starts " PTR_FORMAT ", size %zu.", p2i(c), sz);
-  memset(c, 0, sz);
-  // We cannot just free the allocation to try dead block printing, since the memory
-  // may be immediately reused by concurrent code. Instead, we mark the block as dead
-  // manually, and revert that before freeing it.
-  MallocHeader* const hdr = MallocHeader::resolve_checked(c);
-  hdr->mark_block_as_dead();
-
-  const char* expected_string = "into dead malloced block";
-  if (offset < 0) {
-    expected_string = "into header of dead malloced block";
-  } else if ((size_t)offset >= sz) {
-    expected_string = "just outside of dead malloced block";
-  }
-
-  test_pointer(c + offset, true, expected_string);
-
-  hdr->revive();
-  FREE_C_HEAP_ARRAY(char, c);
-}
-#endif
-
-TEST_VM(NMT, location_printing_cheap_live_1) { test_for_live_c_heap_block(2 * K, 0); }              // start of payload
-TEST_VM(NMT, location_printing_cheap_live_2) { test_for_live_c_heap_block(2 * K, -7); }             // into header
-TEST_VM(NMT, location_printing_cheap_live_3) { test_for_live_c_heap_block(2 * K, K + 1); }          // into payload
-TEST_VM(NMT, location_printing_cheap_live_4) { test_for_live_c_heap_block(2 * K, K + 2); }          // into payload (check for even/odd errors)
-TEST_VM(NMT, location_printing_cheap_live_5) { test_for_live_c_heap_block(2 * K + 1, 2 * K + 2); }  // just outside payload
-TEST_VM(NMT, location_printing_cheap_live_6) { test_for_live_c_heap_block(4, 0); }                  // into a very small block
-TEST_VM(NMT, location_printing_cheap_live_7) { test_for_live_c_heap_block(4, 4); }                  // just outside a very small block
-
-#ifdef LINUX
-TEST_VM(NMT, DISABLED_location_printing_cheap_dead_1) { test_for_dead_c_heap_block(2 * K, 0); }              // start of payload
-TEST_VM(NMT, DISABLED_location_printing_cheap_dead_2) { test_for_dead_c_heap_block(2 * K, -7); }             // into header
-TEST_VM(NMT, DISABLED_location_printing_cheap_dead_3) { test_for_dead_c_heap_block(2 * K, K + 1); }          // into payload
-TEST_VM(NMT, DISABLED_location_printing_cheap_dead_4) { test_for_dead_c_heap_block(2 * K, K + 2); }          // into payload (check for even/odd errors)
-TEST_VM(NMT, DISABLED_location_printing_cheap_dead_5) { test_for_dead_c_heap_block(2 * K + 1, 2 * K + 2); }  // just outside payload
-TEST_VM(NMT, DISABLED_location_printing_cheap_dead_6) { test_for_dead_c_heap_block(4, 0); }                  // into a very small block
-TEST_VM(NMT, DISABLED_location_printing_cheap_dead_7) { test_for_dead_c_heap_block(4, 4); }                  // just outside a very small block
-#endif
-
->>>>>>> 0ef1c409
 static void test_for_mmap(size_t sz, ssize_t offset) {
   char* addr = os::reserve_memory(sz, false, mtTest);
   if (MemTracker::enabled()) {
