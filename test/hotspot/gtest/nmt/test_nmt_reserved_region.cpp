/*
 * Copyright (c) 2023 SAP SE. All rights reserved.
 * Copyright (c) 2023, 2024, Oracle and/or its affiliates. All rights reserved.
 * DO NOT ALTER OR REMOVE COPYRIGHT NOTICES OR THIS FILE HEADER.
 *
 * This code is free software; you can redistribute it and/or modify it
 * under the terms of the GNU General Public License version 2 only, as
 * published by the Free Software Foundation.
 *
 * This code is distributed in the hope that it will be useful, but WITHOUT
 * ANY WARRANTY; without even the implied warranty of MERCHANTABILITY or
 * FITNESS FOR A PARTICULAR PURPOSE.  See the GNU General Public License
 * version 2 for more details (a copy is included in the LICENSE file that
 * accompanied this code).
 *
 * You should have received a copy of the GNU General Public License version
 * 2 along with this work; if not, write to the Free Software Foundation,
 * Inc., 51 Franklin St, Fifth Floor, Boston, MA 02110-1301 USA.
 *
 * Please contact Oracle, 500 Oracle Parkway, Redwood Shores, CA 94065 USA
 * or visit www.oracle.com if you need additional information or have any
 * questions.
 */

#include "precompiled.hpp"
#include "nmt/nmtCommon.hpp"
#include "nmt/memTracker.hpp"
#include "nmt/vmtCommon.hpp"
#include "runtime/os.hpp"
#include "unittest.hpp"

// Tests the assignment operator of ReservedMemoryRegion
TEST_VM(NMT, ReservedRegionCopy) {
  address dummy1 = (address)0x10000000;
  NativeCallStack stack1(&dummy1, 1);
  ReservedMemoryRegion region1(dummy1, os::vm_page_size(), stack1, mtThreadStack);
  VirtualMemorySummary::record_reserved_memory(os::vm_page_size(), region1.mem_tag());
  region1.add_committed_region(dummy1, os::vm_page_size(), stack1);
  address dummy2 = (address)0x20000000;
  NativeCallStack stack2(&dummy2, 1);
  ReservedMemoryRegion region2(dummy2, os::vm_page_size(), stack2, mtCode);
  VirtualMemorySummary::record_reserved_memory(os::vm_page_size(), region2.mem_tag());
  region2.add_committed_region(dummy2, os::vm_page_size(), stack2);
<<<<<<< HEAD
=======

  region2 = region1;

  CommittedRegionIterator itr = region2.iterate_committed_regions();
  const CommittedMemoryRegion* rgn = itr.next();
  ASSERT_EQ(rgn->base(), dummy1); // Now we should see dummy1
  ASSERT_EQ(region2.mem_tag(), mtThreadStack); // Should be correct memory tag
  ASSERT_EQ(region2.call_stack()->get_frame(0), dummy1); // Check the stack
  rgn = itr.next();
  ASSERT_EQ(rgn, (const CommittedMemoryRegion*)nullptr); // and nothing else
>>>>>>> 52ba7282
}
<|MERGE_RESOLUTION|>--- conflicted
+++ resolved
@@ -41,17 +41,4 @@
   ReservedMemoryRegion region2(dummy2, os::vm_page_size(), stack2, mtCode);
   VirtualMemorySummary::record_reserved_memory(os::vm_page_size(), region2.mem_tag());
   region2.add_committed_region(dummy2, os::vm_page_size(), stack2);
-<<<<<<< HEAD
-=======
-
-  region2 = region1;
-
-  CommittedRegionIterator itr = region2.iterate_committed_regions();
-  const CommittedMemoryRegion* rgn = itr.next();
-  ASSERT_EQ(rgn->base(), dummy1); // Now we should see dummy1
-  ASSERT_EQ(region2.mem_tag(), mtThreadStack); // Should be correct memory tag
-  ASSERT_EQ(region2.call_stack()->get_frame(0), dummy1); // Check the stack
-  rgn = itr.next();
-  ASSERT_EQ(rgn, (const CommittedMemoryRegion*)nullptr); // and nothing else
->>>>>>> 52ba7282
 }
