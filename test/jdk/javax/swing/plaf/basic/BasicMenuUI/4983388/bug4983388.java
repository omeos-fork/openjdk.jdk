--- conflicted
+++ resolved
@@ -45,15 +45,6 @@
 import javax.swing.event.MenuListener;
 
 import static java.util.concurrent.TimeUnit.SECONDS;
-
-import javax.swing.JFrame;
-import javax.swing.JMenu;
-import javax.swing.JMenuBar;
-import javax.swing.SwingUtilities;
-import javax.swing.UIManager;
-import javax.swing.UnsupportedLookAndFeelException;
-import javax.swing.event.MenuEvent;
-import javax.swing.event.MenuListener;
 
 public class bug4983388 {
     static JFrame frame;
@@ -103,17 +94,6 @@
         robot.delay(500);
 
         Util.hitMnemonics(robot, KeyEvent.VK_F);
-<<<<<<< HEAD
-        robot.waitForIdle();
-        robot.delay(500);
-
-        SwingUtilities.invokeAndWait(() -> {
-            if (frame != null) {
-                frame.dispose();
-            }
-        });
-=======
->>>>>>> 62a4544b
 
         try {
             if (!menuSelected.await(1, SECONDS)) {
