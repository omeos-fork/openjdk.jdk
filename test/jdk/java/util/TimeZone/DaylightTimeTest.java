--- conflicted
+++ resolved
@@ -23,11 +23,7 @@
 
 /*
  * @test
-<<<<<<< HEAD
- * @bug 6936350 8347841
-=======
  * @bug 6936350 8347841 8347955
->>>>>>> fb0f2d25
  * @summary Test case for TimeZone.observesDaylightTime()
  */
 
@@ -39,11 +35,7 @@
 public class DaylightTimeTest {
     private static final int ONE_HOUR = 60 * 60 * 1000; // one hour
     private static final int INTERVAL = 24 * ONE_HOUR;  // one day
-<<<<<<< HEAD
-    private static final String[] ZONES = Arrays.stream(TimeZone.getAvailableIDs())
-=======
     private static final String[] ZONES = TimeZone.availableIDs()
->>>>>>> fb0f2d25
             .filter(Predicate.not(ZoneId.SHORT_IDS::containsKey))
             .toArray(String[]::new);
     private static int errors = 0;
